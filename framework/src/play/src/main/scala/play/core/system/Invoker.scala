package play.core

import akka.actor._
import akka.actor.Actor._

import com.typesafe.config._
import play.api.{Logger, Play}

/**
 * provides Play's internal actor system and the corresponding actor instances
 */
private[play] object Invoker {

<<<<<<< HEAD
  private def loadActorConfig = {
    val config = Play.maybeApplication.map(_.configuration.underlying).getOrElse {
      Logger("play").warn("No application found at invoker init")
      ConfigFactory.load()
    }
    config.getConfig("play")
  }

  val system: ActorSystem = ActorSystem("play", loadActorConfig)
=======
  val system: ActorSystem = ActorSystem("play") 
>>>>>>> da0efa39

  val executionContext: scala.concurrent.ExecutionContext = system.dispatcher

}<|MERGE_RESOLUTION|>--- conflicted
+++ resolved
@@ -1,7 +1,6 @@
 package play.core
 
 import akka.actor._
-import akka.actor.Actor._
 
 import com.typesafe.config._
 import play.api.{Logger, Play}
@@ -11,7 +10,6 @@
  */
 private[play] object Invoker {
 
-<<<<<<< HEAD
   private def loadActorConfig = {
     val config = Play.maybeApplication.map(_.configuration.underlying).getOrElse {
       Logger("play").warn("No application found at invoker init")
@@ -21,9 +19,6 @@
   }
 
   val system: ActorSystem = ActorSystem("play", loadActorConfig)
-=======
-  val system: ActorSystem = ActorSystem("play") 
->>>>>>> da0efa39
 
   val executionContext: scala.concurrent.ExecutionContext = system.dispatcher
 
