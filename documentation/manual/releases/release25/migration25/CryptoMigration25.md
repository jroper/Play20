--- conflicted
+++ resolved
@@ -1,8 +1,4 @@
-<<<<<<< HEAD
-<!--- Copyright (C) 2009-2020 Lightbend Inc. <https://www.lightbend.com> -->
-=======
 <!--- Copyright (C) Lightbend Inc. <https://www.lightbend.com> -->
->>>>>>> e183b053
 # Crypto Migration Guide
 
 From Play 1.x, Play has come with a Crypto object that provides some cryptographic operations.  This used internally by Play.  The Crypto object is not mentioned in the documentation, but is mentioned as "cryptographic utilities" in the scaladoc:
