--- conflicted
+++ resolved
@@ -1,8 +1,4 @@
-<<<<<<< HEAD
-<!--- Copyright (C) 2009-2020 Lightbend Inc. <https://www.lightbend.com> -->
-=======
 <!--- Copyright (C) Lightbend Inc. <https://www.lightbend.com> -->
->>>>>>> e183b053
 # Play 2.3 Migration Guide
 
 This is a guide for migrating from Play 2.2 to Play 2.3. If you need to migrate from an earlier version of Play then you must first follow the [[Play 2.2 Migration Guide|Migration22]].
