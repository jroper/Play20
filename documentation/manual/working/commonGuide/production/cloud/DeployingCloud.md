<<<<<<< HEAD
<!--- Copyright (C) 2009-2020 Lightbend Inc. <https://www.lightbend.com> -->
=======
<!--- Copyright (C) Lightbend Inc. <https://www.lightbend.com> -->
>>>>>>> e183b053
# Deploying a Play application to a cloud service

Many third party cloud services have built in support for deploying Play applications.

- [[Deploying to Heroku|ProductionHeroku]]
- [[Deploying to Cloud Foundry|Deploying-CloudFoundry]]
- [[Deploying to Clever Cloud|Deploying-CleverCloud]]
- [[Deploying to Boxfuse and AWS|Deploying-Boxfuse]]<|MERGE_RESOLUTION|>--- conflicted
+++ resolved
@@ -1,8 +1,4 @@
-<<<<<<< HEAD
-<!--- Copyright (C) 2009-2020 Lightbend Inc. <https://www.lightbend.com> -->
-=======
 <!--- Copyright (C) Lightbend Inc. <https://www.lightbend.com> -->
->>>>>>> e183b053
 # Deploying a Play application to a cloud service
 
 Many third party cloud services have built in support for deploying Play applications.
