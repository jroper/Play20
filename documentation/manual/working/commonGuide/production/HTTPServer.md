<<<<<<< HEAD
<!--- Copyright (C) 2009-2020 Lightbend Inc. <https://www.lightbend.com> -->
=======
<!--- Copyright (C) Lightbend Inc. <https://www.lightbend.com> -->
>>>>>>> e183b053
# Setting up a front end HTTP server

You can easily deploy your application as a stand-alone server by setting the application HTTP port to 80:

```
$ /path/to/bin/<project-name> -Dhttp.port=80
```

> **Note**: you probably need root permissions to bind a process on this port.

However, if you plan to host several applications in the same server or load balance several instances of your application for scalability or fault tolerance, you can use a front end HTTP server.

Note that using a front end HTTP server will rarely give you better performance than using Play server directly.  However, HTTP servers are very good at handling HTTPS, conditional GET requests and static assets, and many services assume a front end HTTP server is part of your architecture.

## Set up with lighttpd

This example shows you how to configure [lighttpd](http://www.lighttpd.net/) as a front end web server. Note that you can do the same with Apache, but if you only need virtual hosting or load balancing, lighttpd is a very good choice and much easier to configure!

The `/etc/lighttpd/lighttpd.conf` file should define things like this:

```
server.modules = (
      "mod_access",
      "mod_proxy",
      "mod_accesslog"
)
…
$HTTP["host"] =~ "www.myapp.com" {
    proxy.balance = "round-robin" proxy.server = ( "/" =>
        ( ( "host" => "127.0.0.1", "port" => 9000 ) ) )
}

$HTTP["host"] =~ "www.loadbalancedapp.com" {
    proxy.balance = "round-robin" proxy.server = ( "/" => (
          ( "host" => "127.0.0.1", "port" => 9001 ),
          ( "host" => "127.0.0.1", "port" => 9002 ) )
    )
}
```

## Set up with nginx

This example shows you how to configure [nginx](https://www.nginx.com/resources/wiki/) as a front end web server. Note that you can do the same with Apache, but if you only need virtual hosting or load balancing, nginx is a very good choice and much easier to configure!

The `/etc/nginx/nginx.conf` file should define things like this:

```
worker_processes  1;

events {
    worker_connections  1024;
}

http {
  include       mime.types;
  default_type  application/octet-stream;

  sendfile        on;
  keepalive_timeout  65;

  proxy_buffering    off;
  proxy_set_header   X-Real-IP $remote_addr;
  proxy_set_header   X-Forwarded-Proto $scheme;
  proxy_set_header   X-Forwarded-For $proxy_add_x_forwarded_for;
  proxy_set_header   Host $http_host;
  proxy_http_version 1.1;

  upstream my-backend {
     server 127.0.0.1:9000;
  }

  server {
    listen       80;
    server_name www.mysite.com;
    location / {
       proxy_pass http://my-backend;
    }
  }

  #server {
  #  listen               443;
  #  ssl                  on;
  #
  #  # http://www.selfsignedcertificate.com/ is useful for development testing
  #  ssl_certificate      /etc/ssl/certs/my_ssl.crt;
  #  ssl_certificate_key  /etc/ssl/private/my_ssl.key;
  #
  #  # From https://bettercrypto.org/static/applied-crypto-hardening.pdf
  #  ssl_prefer_server_ciphers on;
  #  ssl_protocols TLSv1 TLSv1.1 TLSv1.2; # not possible to do exclusive
  #  ssl_ciphers 'EDH+CAMELLIA:EDH+aRSA:EECDH+aRSA+AESGCM:EECDH+aRSA+SHA384:EECDH+aRSA+SHA256:EECDH:+CAMELLIA256:+AES256:+CAMELLIA128:+AES128:+SSLv3:!aNULL:!eNULL:!LOW:!3DES:!MD5:!EXP:!PSK:!DSS:!RC4:!SEED:!ECDSA:CAMELLIA256-SHA:AES256-SHA:CAMELLIA128-SHA:AES128-SHA';
  #  add_header Strict-Transport-Security max-age=15768000; # six months
  #  # use this only if all subdomains support HTTPS!
  #  # add_header Strict-Transport-Security "max-age=15768000; includeSubDomains"
  #
  #  keepalive_timeout    70;
  #  server_name www.mysite.com;
  #  location / {
  #    proxy_pass  http://my-backend;
  #  }
  #}
}
```

> **Note**: make sure you are using version 1.2 or greater of Nginx otherwise chunked responses won't work properly.

## Set up with Apache

The example below shows a simple set up with [Apache httpd server](https://httpd.apache.org/) running in front of a standard Play configuration.

```
LoadModule proxy_module modules/mod_proxy.so
…
<VirtualHost *:80>
  ProxyPreserveHost On
  ServerName www.loadbalancedapp.com
  ProxyPass  /excluded !
  ProxyPass / http://127.0.0.1:9000/
  ProxyPassReverse / http://127.0.0.1:9000/
</VirtualHost>
```

## Advanced proxy settings

When using an HTTP frontal server, request addresses are seen as coming from the HTTP server. In a usual set-up, where you both have the Play app and the proxy running on the same machine, the Play app will see the requests coming from 127.0.0.1.

Proxy servers can add a specific header to the request to tell the proxied application where the request came from. Most web servers will add an X-Forwarded-For header with the remote client IP address as first argument. If the proxy server is running on localhost and connecting from 127.0.0.1, Play will trust its `X-Forwarded-For` header.

However, the host header is untouched, it’ll remain issued by the proxy. If you use Apache 2.x, you can add a directive like:

```
ProxyPreserveHost on
```

The host: header will be the original host request header issued by the client. By combining theses two techniques, your app will appear to be directly exposed.

If you don't want this play app to occupy the whole root, add an exclusion directive to the proxy config:

```
ProxyPass /excluded !
```

## Apache as a front proxy to allow transparent upgrade of your application

The basic idea is to run two Play instances of your web application and let the front-end proxy load-balance them. In case one is not available, it will forward all the requests to the available one.

Let’s start the same Play application two times: one on port 9999 and one on port 9998.

```
$ start -Dhttp.port=9998
$ start -Dhttp.port=9999
```

Now, let’s configure our Apache web server to have a load balancer.

In Apache, I have the following configuration:

```
<VirtualHost mysuperwebapp.com:80>
  ServerName mysuperwebapp.com
  <Location /balancer-manager>
    SetHandler balancer-manager
    Order Deny,Allow
    Deny from all
    Allow from .mysuperwebapp.com
  </Location>
  <Proxy balancer://mycluster>
    BalancerMember http://localhost:9999
    BalancerMember http://localhost:9998 status=+H
  </Proxy>
  <Proxy *>
    Order Allow,Deny
    Allow From All
  </Proxy>
  ProxyPreserveHost On
  ProxyPass /balancer-manager !
  ProxyPass / balancer://mycluster/
  ProxyPassReverse / balancer://mycluster/
</VirtualHost>
```

The important part is `balancer://mycluster`. This declares a load balancer. The +H option means that the second Play application is on standby. But you can also instruct it to load balance.

Apache also provides a way to view the status of your cluster. Simply point your browser to `/balancer-manager` to view the current status of your clusters.

Because Play is completely stateless you don’t have to manage sessions between the 2 clusters. You can actually easily scale to more than 2 Play instances.

To use WebSockets, you must use [mod_proxy_wstunnel](http://httpd.apache.org/docs/2.4/mod/mod_proxy_wstunnel.html), which was introduced in Apache 2.4.

Note that [ProxyPassReverse might rewrite incorrectly headers](https://issues.apache.org/bugzilla/show_bug.cgi?id=51982) adding an extra / to the URIs, so you may wish to use this workaround:
```
ProxyPassReverse / http://localhost:9999
ProxyPassReverse / http://localhost:9998
```

## Configuring trusted proxies

Play supports various forwarded headers used by proxies to indicate the incoming IP address and protocol of requests. Play uses this configuration to calculate the correct value for the `remoteAddress` and `secure` fields of `RequestHeader`.

It is trivial for an HTTP client, whether it's a browser or other client, to forge forwarded headers, thereby spoofing the IP address and protocol that Play reports, consequently, Play needs to know which proxies are trusted. Play provides a configuration option to configure a list of trusted proxies, and will validate the incoming forwarded headers to verify that they are trusted, taking the first untrusted IP address that it finds as the reported user remote address (or the last IP address if all proxies are trusted.)

To configure the list of trusted proxies, you can configure `play.http.forwarded.trustedProxies`.  This takes a list of IP address or CIDR subnet ranges.  Both IPv4 and IPv6 are supported.  For example:

```
play.http.forwarded.trustedProxies=["192.168.0.0/24", "::1", "127.0.0.1"]
```

This says all IP addresses that start with `192.168.0`, as well as the IPv6 and IPv4 loopback addresses, are trusted.  By default, Play will just trust the loopback address, that is `::1` and `127.0.0.1`.

### Trusting all proxies

Many cloud providers, most notably AWS, provide no guarantees for which IP addresses their load balancer proxies will use.  Consequently, the only way to support forwarded headers with these services is to trust all IP addresses.  This can be done by configuring the trusted proxies like so:

```
play.http.forwarded.trustedProxies=["0.0.0.0/0", "::/0"]
```

### Forwarded header version

Play supports two different versions of forwarded headers:

  * the legacy method with X-Forwarded headers
  * the RFC 7239 with Forwarded headers

This is configured using `play.http.forwarded.version`, with valid values being `x-forwarded` or `rfc7239`. The default is `x-forwarded`.

`x-forwarded` uses the de facto standard `X-Forwarded-For` and `X-Forwarded-Proto` headers to determine the correct remote address and protocol for the request. These headers are widely used, however, they have some serious limitations, for example, if you have multiple proxies, and only one of them adds the `X-Forwarded-Proto` header, it's impossible to reliably determine which proxy added it and therefore whether the request from the client was made using https or http. `rfc7239` uses the new `Forwarded` header standard, and solves many of the limitations of the `X-Forwarded-*` headers.

For more information, please read the [RFC 7239](https://tools.ietf.org/html/rfc7239) specification.<|MERGE_RESOLUTION|>--- conflicted
+++ resolved
@@ -1,8 +1,4 @@
-<<<<<<< HEAD
-<!--- Copyright (C) 2009-2020 Lightbend Inc. <https://www.lightbend.com> -->
-=======
 <!--- Copyright (C) Lightbend Inc. <https://www.lightbend.com> -->
->>>>>>> e183b053
 # Setting up a front end HTTP server
 
 You can easily deploy your application as a stand-alone server by setting the application HTTP port to 80:
