<<<<<<< HEAD
<!--- Copyright (C) 2009-2020 Lightbend Inc. <https://www.lightbend.com> -->
=======
<!--- Copyright (C) Lightbend Inc. <https://www.lightbend.com> -->
>>>>>>> e183b053
# Overview of the build system

The Play build system uses [sbt](https://www.scala-sbt.org/), a high-performance integrated build for Scala and Java projects.  Using `sbt` as our build tool brings certain requirements to play which are explained on this page.

## Understanding sbt

sbt functions quite differently to many traditional build tasks.  Fundamentally, sbt is a task engine.  Your build is represented as a tree of task dependencies that need to be executed, for example, the `compile` task depends on the `sources` task, which depends on the `sourceDirectories` task and the `sourceGenerators` task, and so on.

sbt breaks typical build executions up into very fine grained tasks, and any task at any point in the tree can be arbitrarily redefined in your build.  This makes sbt very powerful, but also requires a shift in thinking if you've come from other build tools that break your build up into very coarsely grained tasks.

The documentation here describes Play's usage of sbt at a very high level.  As you start to use sbt more in your project, it is recommended that you follow the [sbt tutorial](https://www.scala-sbt.org/0.13/tutorial/index.html) to get an understanding for how sbt fits together.  Another resource that many people have found useful is [this series of blog posts](https://jazzy.id.au/2015/03/03/sbt-task-engine.html).

## Play application directory structure

Most people get started with Play using on of our [example templates](https://playframework.com/download#examples), or with the `sbt new` command, which generally produce a directory structure like this:

- `/`: The root folder of your application
- `/README`: A text file describing your application that will get deployed with it.
- `/app`: Where your application code will be stored.
- `/build.sbt`: The [sbt](https://www.scala-sbt.org/) settings that describe building your application.
- `/conf`: Configuration files for your application
- `/project`: Further build description information
- `/public`: Where static, public assets for your application are stored.
- `/test`: Where your application's test code will be stored.

For now, we are going to concern ourselves with the `/build.sbt` file and the `/project` directory.

> **Tip**: See the complete [[anatomy of a Play application here|Anatomy]].

## The `/build.sbt` file.

An sbt build file for Play generally looks something like this:

@[default](code/build.sbt)

The `name` line defines the name of your application and it will be the same as the name of your application's root directory, `/`. In sbt this is derived from the argument that you gave to the `sbt new` command.

The `version` line provides  the version of your application which is used as part of the name for the artifacts your build will produce.

The `libraryDependencies` line specifies the libraries that your application depends on. You can see more details about [how to manage your dependencies in the sbt docs](https://www.scala-sbt.org/0.13/docs/Library-Management.html).

Finally, you need to enable an sbt plugin on your project to "Play-ify" it. This adds support for Play-specific features such as the twirl compiler and the routes compiler, and adds the necessary Play libraries to build your project and run the server. Generally you should use one of the following Play plugins for a Play application:
 - `PlayScala`: a standard Play Scala project.
 - `PlayJava`: a standard Play Java project, with the [[forms|JavaForms]] module.
 - `PlayMinimalJava`: a minimal Play Java project, without forms support.

### Using scala for building

sbt is also able to construct the build requirements from scala files inside your project's `project` folder. The recommended practice is to use `build.sbt` but there are times when using scala directly is required. If you find yourself, perhaps because you're migrating an older project, then here are a few useful imports:

```scala
import sbt._
import Keys._
import play.sbt._
import Play.autoImport._
import PlayKeys._
```

The line indicating `autoImport` is the correct means of importing an sbt plugin's automatically declared properties. Along the same lines, if you're importing an sbt-web plugin then you might well:

```scala
import com.typesafe.sbt.less.autoImport._
import LessKeys._
```

## The `/project` directory

Everything related to building your project is kept in the `/project` directory underneath your application directory.  This is an [sbt](https://www.scala-sbt.org/) requirement. Inside that directory, there are two files:

- `/project/build.properties`: This is a marker file that declares the sbt version used.
- `/project/plugins.sbt`: sbt plugins used by the project build including Play itself.

## Play plugin for sbt (`/project/plugins.sbt`)

The Play console and all of its development features like live reloading are implemented via an sbt plugin.  It is registered in the `/project/plugins.sbt` file:

```scala
addSbtPlugin("com.typesafe.play" % "sbt-plugin" % playVersion) // where version is the current Play version, i.e. "%PLAY_VERSION%"
```
> **Note**: `build.properties` and `plugins.sbt` must be manually updated when you are changing the play version.<|MERGE_RESOLUTION|>--- conflicted
+++ resolved
@@ -1,8 +1,4 @@
-<<<<<<< HEAD
-<!--- Copyright (C) 2009-2020 Lightbend Inc. <https://www.lightbend.com> -->
-=======
 <!--- Copyright (C) Lightbend Inc. <https://www.lightbend.com> -->
->>>>>>> e183b053
 # Overview of the build system
 
 The Play build system uses [sbt](https://www.scala-sbt.org/), a high-performance integrated build for Scala and Java projects.  Using `sbt` as our build tool brings certain requirements to play which are explained on this page.
