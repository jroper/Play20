<<<<<<< HEAD
<!--- Copyright (C) 2009-2020 Lightbend Inc. <https://www.lightbend.com> -->
=======
<!--- Copyright (C) Lightbend Inc. <https://www.lightbend.com> -->
>>>>>>> e183b053
# Managing library dependencies

> **Note:** Some sections of this page were copied from the sbt manual, specifically from the [Library Dependencies](https://www.scala-sbt.org/0.13/docs/Library-Dependencies.html) page. You can refer to that page for a more detailed and updated version of the information here.

## Unmanaged dependencies

Most people end up using managed dependencies - which allows for fine-grained control, but unmanaged dependencies can be simpler when starting out.

Unmanaged dependencies work like this: create a `lib/` directory in the root of your project and then add jar files to that directory. They will automatically be added to the application classpath. There's not much else to it.

There's nothing to add to `build.sbt` to use unmanaged dependencies, although you could change a configuration key if you'd like to use a directory different than `lib`.

## Managed dependencies

Play uses [Apache Ivy](http://ant.apache.org/ivy/) (via sbt) to implement managed dependencies, so if you're familiar with Maven or Ivy, you are already used to managed dependencies.

Most of the time you can simply list your dependencies in the `build.sbt` file.

Declaring a dependency looks like this (defining `group`, `artifact` and `revision`):

@[single-dep](code/dependencies.sbt)

Or like this, with an optional `configuration`:

@[single-dep-test](code/dependencies.sbt)

Multiple dependencies can be added either by multiple declarations like the above, or you can provide a Scala sequence:

@[multi-deps](code/dependencies.sbt)

Of course, sbt (via Ivy) has to know where to download the module. If your module is in one of the default repositories sbt comes with then this will just work.

### Getting the right Scala version with `%%`

If you use `groupID %% artifactID % revision` rather than `groupID % artifactID % revision` (the difference is the double `%%` after the `groupID`), sbt will add your project's Scala version to the artifact name. This is just a shortcut. You could write this without the `%%`:

@[explicit-scala-version-dep](code/dependencies.sbt)

Assuming the `scalaVersion` for your build is `2.13.1`, the following is identical (note the double `%%` after `"org.scala-tools"`):

@[auto-scala-version-dep](code/dependencies.sbt)

The idea is that many dependencies are compiled for multiple Scala versions, and you'd like to get the one that matches your project to ensure binary compatibility.

### Resolvers

sbt uses the standard Maven2 repository and the Typesafe Releases (<https://repo.typesafe.com/typesafe/releases>) repositories by default. If your dependency isn't on one of the default repositories, you'll have to add a resolver to help Ivy find it.

Use the `resolvers` setting key to add your own resolver. For example:

@[resolver](code/dependencies.sbt)

sbt can search your local Maven repository if you add it as a repository:

@[local-maven-repos](code/dependencies.sbt)

## Handling conflicts between dependencies

sbt has extensive documentation about how to manage conflict between your dependencies:

[sbt: Dependencies Conflict Management](https://www.scala-sbt.org/0.13/docs/Library-Management.html#Conflict+Management)

You can also use [sbt-dependency-graph](https://github.com/jrudolph/sbt-dependency-graph) to have a better visualization of your dependency tree. See also our page about [[debugging sbt|sbtDebugging]] common problems.<|MERGE_RESOLUTION|>--- conflicted
+++ resolved
@@ -1,8 +1,4 @@
-<<<<<<< HEAD
-<!--- Copyright (C) 2009-2020 Lightbend Inc. <https://www.lightbend.com> -->
-=======
 <!--- Copyright (C) Lightbend Inc. <https://www.lightbend.com> -->
->>>>>>> e183b053
 # Managing library dependencies
 
 > **Note:** Some sections of this page were copied from the sbt manual, specifically from the [Library Dependencies](https://www.scala-sbt.org/0.13/docs/Library-Dependencies.html) page. You can refer to that page for a more detailed and updated version of the information here.
