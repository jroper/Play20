<<<<<<< HEAD
<!--- Copyright (C) 2009-2020 Lightbend Inc. <https://www.lightbend.com> -->
=======
<!--- Copyright (C) Lightbend Inc. <https://www.lightbend.com> -->
>>>>>>> e183b053
# Akka HTTP Server Backend

Play uses the [Akka HTTP](https://doc.akka.io/docs/akka-http/current/index.html) server backend to implement HTTP requests and responses using Akka Streams over the network.  Akka HTTP implements a full server stack for HTTP, including full HTTPS support, and has support for HTTP/2.

The Akka HTTP server backend is the default in Play. You can also use the [[Netty backend|NettyServer]] if you choose.

## Akka HTTP Implementation

Play's server backend uses the [low level server API](https://doc.akka.io/docs/akka-http/current/server-side/low-level-api.html?language=scala) to handle Akka's `HttpRequest` and `HttpResponse` classes.

Play's server backend automatically converts of an Akka `HttpRequest` into a Play HTTP request, so that details of the implementation are under the hood.  Play handles all the routing and application logic surrounding the server backend, while still providing the power and reliability of Akka-HTTP for processing requests.

## Working with Blocking APIs

Like the rest of Play, Akka HTTP is non-blocking.  This means that it uses a small number of threads which it keeps loaded with work at all times.

This poses a problem when working with blocking APIs such as JDBC or HTTPURLConnection, which cause a thread to wait until data has been returned from a remote system.

Please configure any work with blocking APIs off the main rendering thread, using a `Future` or `CompletionStage` configured with a `CustomExecutionContext` and using a custom thread pool defined in [[ThreadPools]].  See [[JavaAsync]] and [[ScalaAsync]] for more details.

## Configuring Akka HTTP

There are a variety of options that can be configured for the Akka HTTP server. These are given in the [[documentation on configuring Akka HTTP|SettingsAkkaHttp]].

## HTTP/2 support (incubating)

Play's Akka HTTP server also supports HTTP/2. This feature is labeled "incubating" because the API may change in the future, and it has not been thoroughly tested in the wild. However, if you'd like to help Play improve please do test out HTTP/2 support and give us feedback about your experience.

You also should [[Configure HTTPS|ConfiguringHttps]] on your server before enabling HTTP/2. In general, browsers require TLS to work with HTTP/2, and Play's Akka HTTP server uses ALPN (a TLS extension) to negotiate the protocol with clients that support it.

To add support for HTTP/2, add the `PlayAkkaHttp2Support` plugin. You can do this in an `enablePlugins` call for your project in `build.sbt`, for example:

```
lazy val root = (project in file("."))
  .enablePlugins(PlayScala, PlayAkkaHttp2Support)
```

Adding the plugin will do multiple things:

 - It will add the `play-akka-http2-support` module, which provides extra configuration for HTTP/2 and depends on the `akka-http2-support` module. By default HTTP/2 is enabled, but it can be disabled by passing the `http2.enabled` system property, e.g. `play "start -Dhttp2.enabled=no"`. Though HTTP/2 is enabled by default for both HTTPS and HTTP, it doesn't actually work for HTTP requests because it's configured to require the client to negotiate an upgrade from HTTP/1.1 but the upgrade protocol is [not yet supported](https://github.com/akka/akka-http/issues/1966) by Akka HTTP. You can however configure HTTP to *only* use HTTP/2 by passing the `http2.alwaysForInsecure` system property, but note that this means it will reject HTTP/1.1 requests.
 - Configures the [Jetty ALPN agent](https://github.com/jetty-project/jetty-alpn-agent) as a Java agent using [sbt-javaagent](https://github.com/sbt/sbt-javaagent), and automatically adds the `-javaagent` argument for `start`, `stage` and `dist` tasks (i.e. production mode). This adds ALPN support to the JDK, allowing Akka HTTP to negotiate the protocol with the client. It *does not* configure for run mode. In JDK 9 this will not be an issue, since ALPN support is provided by default.

### Using HTTP/2 in `run` mode

If you need to use HTTP/2 in dev mode, you need to add a `-javaagent` argument for the Jetty ALPN agent to the Java options used to execute sbt

```
export SBT_OPTS="$SBT_OPTS -javaagent:$AGENT"
```

where `$AGENT` is the path to your Java agent. If you've already run `sbt stage`, you can find the path to the agent in your `target` directory:

```
export AGENT=$(pwd)/$(find target -name 'jetty-alpn-agent-*.jar' | head -1)
```

You also may want to write a simple script to run your app with the needed options, as demonstrated the `./play` script in the [play-scala-tls-example](https://github.com/playframework/play-scala-tls-example/blob/2.5.x/play)

## Manually selecting the Akka HTTP server

If for some reason you have both the Akka HTTP and the Netty server JARs on your classpath, then Play won't be able to predictably choose a server backend. You'll need to manually select the Akka HTTP server. This can be done by explicitly overriding the `play.server.provider` configuration option and setting it to a value of `play.core.server.AkkaHttpServerProvider`.

The `play.server.provider` configuration setting can be set in the same way as other configuration options. Different methods of setting configuration are described in the [[configuration file documentation|ConfigFile]]. Several examples of enabling the Akka HTTP server backend are shown below.

The recommended way to do this is to add the setting to two places. First, to enable Akka HTTP for the sbt `run` task, add the following to your `build.sbt`:

```
PlayKeys.devSettings += "play.server.provider" -> "play.core.server.AkkaHttpServerProvider"
```

Second, to enable the Akka HTTP backend for when you deploy your application or when you use the sbt `start` task, add the following to your `application.conf` file:

```
play.server.provider = play.core.server.AkkaHttpServerProvider
```

By adding the setting to both `build.sbt` and `application.conf` you can ensure that the Akka HTTP backend will be used in all cases.<|MERGE_RESOLUTION|>--- conflicted
+++ resolved
@@ -1,8 +1,4 @@
-<<<<<<< HEAD
-<!--- Copyright (C) 2009-2020 Lightbend Inc. <https://www.lightbend.com> -->
-=======
 <!--- Copyright (C) Lightbend Inc. <https://www.lightbend.com> -->
->>>>>>> e183b053
 # Akka HTTP Server Backend
 
 Play uses the [Akka HTTP](https://doc.akka.io/docs/akka-http/current/index.html) server backend to implement HTTP requests and responses using Akka Streams over the network.  Akka HTTP implements a full server stack for HTTP, including full HTTPS support, and has support for HTTP/2.
