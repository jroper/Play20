<<<<<<< HEAD
<!--- Copyright (C) 2009-2020 Lightbend Inc. <https://www.lightbend.com> -->
=======
<!--- Copyright (C) Lightbend Inc. <https://www.lightbend.com> -->
>>>>>>> e183b053
# The Logging API

Using logging in your application can be useful for monitoring, debugging, error tracking, and business intelligence. Play uses [`SLF4J`](http://www.slf4j.org) as a logging facade with [Logback](http://logback.qos.ch/) as the default logging engine.

## Logging architecture

The logging API uses a set of components that help you to implement an effective logging strategy.

### Logger

Your application can define loggers to send log message requests. Each logger has a name which will appear in log messages and is used for configuration.

Loggers follow a hierarchical inheritance structure based on their naming. A logger is said to be an ancestor of another logger if its name followed by a dot is the prefix of descendant logger name. For example, a logger named "com.foo" is the ancestor of a logger named "com.foo.bar.Baz." All loggers inherit from a root logger. Logger inheritance allows you to configure a set of loggers by configuring a common ancestor.

We recommend creating separately-named loggers for each class. Following this convention, the Play libraries use loggers namespaced under "play", and many third party libraries will have loggers based on their class names.

### Log levels

Log levels are used to classify the severity of log messages. When you write a log request statement you will specify the severity and this will appear in generated log messages.

This is the set of available log levels, in decreasing order of severity.

- `OFF` - Used to turn off logging, not as a message classification.
- `ERROR` - Runtime errors, or unexpected conditions.
- `WARN` - Use of deprecated APIs, poor use of API, 'almost' errors, other runtime situations that are undesirable or unexpected, but not necessarily "wrong".
- `INFO` - Interesting runtime events such as application startup and shutdown.
- `DEBUG` - Detailed information on the flow through the system.
- `TRACE` - Most detailed information.

In addition to classifying messages, log levels are used to configure severity thresholds on loggers and appenders. For example, a logger set to level `INFO` will log any request of level `INFO` or higher (`INFO`, `WARN`, `ERROR`) but will ignore requests of lower severities (`DEBUG`, `TRACE`). Using `OFF` will ignore all log requests.

### Appenders

The logging API allows logging requests to print to one or many output destinations called "appenders." Appenders are specified in configuration and options exist for the console, files, databases, and other outputs.

Appenders combined with loggers can help you route and filter log messages. For example, you could use one appender for a logger that logs useful data for analytics and another appender for errors that is monitored by an operations team.

> **Note:** For further information on architecture, see the [Logback documentation](http://logback.qos.ch/manual/architecture.html).

## Using Loggers

First import the `Logger` class:

@[logging-import](code/javaguide/logging/JavaLogging.java)

### Creating loggers

You can create a new logger using the `LoggerFactory` with a `name` argument:

@[logging-create-logger-name](code/javaguide/logging/JavaLogging.java)

A common strategy for logging application events is to use a distinct logger per class using the class name. The logging API supports this with a factory method that takes a class argument:

@[logging-create-logger-class](code/javaguide/logging/JavaLogging.java)

You can then use the `Logger` to write log statements:

@[logging-example](code/javaguide/logging/JavaLogging.java)

Using Play's default logging configuration, these statements will produce console output similar to this:

```
[debug] c.e.s.MyClass - Attempting risky calculation.
[error] c.e.s.MyClass - Exception with riskyCalculation
java.lang.ArithmeticException: / by zero
    at controllers.Application.riskyCalculation(Application.java:20) ~[classes/:na]
    at controllers.Application.index(Application.java:11) ~[classes/:na]
    at Routes$$anonfun$routes$1$$anonfun$applyOrElse$1$$anonfun$apply$1.apply(routes_routing.scala:69) [classes/:na]
    at Routes$$anonfun$routes$1$$anonfun$applyOrElse$1$$anonfun$apply$1.apply(routes_routing.scala:69) [classes/:na]
    at play.core.Router$HandlerInvoker$$anon$8$$anon$2.invocation(Router.scala:203) [play_2.10-2.3-M1.jar:2.3-M1]
```

Note that the messages have the log level, logger name (in this case the class name, displayed in abbreviated form), message, and stack trace if a `Throwable` was used in the log request.

There are also `play.Logger` static methods that allow you to access a logger named `application`, but their use is deprecated in Play 2.7.0 and above. You should declare your own logger instances using one of the strategies defined above.

### Using Markers

The SLF4J API has a concept of markers, which act to enrich logging messages and mark out messages as being of special interest.  Markers are especially useful for triggering and filtering -- for example, [OnMarkerEvaluator](http://logback.qos.ch/manual/appenders.html#OnMarkerEvaluator) can send an email when a marker is seen, or particular flows can be marked out to their own appenders.

Markers can be extremely useful, because they can carry extra contextual information for loggers.  For example, using [Logstash Logback Encoder](https://github.com/logstash/logstash-logback-encoder#loggingevent_custom_event), request information can be encoded into logging statements automatically:

@[logging-log-info-with-request-context](code/javaguide/logging/JavaMarkerController.java)

Note that markers are also very useful for "tracer bullet" style logging, where you want to log on a specific request without explicitly changing log levels.  For example, you can add a marker only when certain conditions are met:

@[logging-log-trace-with-tracer-controller](code/javaguide/logging/JavaTracerController.java)

And then trigger logging with the following TurboFilter in `logback.xml`:

```xml
<turboFilter class="ch.qos.logback.classic.turbo.MarkerFilter">
  <Name>TRACER_FILTER</Name>
  <Marker>TRACER</Marker>
  <OnMatch>ACCEPT</OnMatch>
</turboFilter>
```

At which point you can dynamically set debug statements in response to input.

For more information about using Markers in logging, see [TurboFilters](http://logback.qos.ch/manual/filters.html#TurboFilter) and [marker based triggering](http://logback.qos.ch/manual/appenders.html#OnMarkerEvaluator) sections in the Logback manual.

### Logging patterns

Effective use of loggers can help you achieve many goals with the same tool:

@[logging-pattern-mix](code/javaguide/logging/Application.java)

This example uses [[action composition|JavaActionsComposition]] to define an `AccessLoggingAction` that will log request data to a logger named "access." The `Application` controller uses this action and it also uses its own logger (named after its class) for application events. In configuration you could then route these loggers to different appenders, such as an access log and an application log.

The above design works well if you want to log request data for only specific actions. To log all requests, it's better to use a [[filter|JavaHttpFilters]] or extend [`play.http.DefaultHttpRequestHandler`](api/java/play/http/DefaultHttpRequestHandler.html).

## Configuration

See [[configuring logging|SettingsLogger]] for details on configuration.<|MERGE_RESOLUTION|>--- conflicted
+++ resolved
@@ -1,8 +1,4 @@
-<<<<<<< HEAD
-<!--- Copyright (C) 2009-2020 Lightbend Inc. <https://www.lightbend.com> -->
-=======
 <!--- Copyright (C) Lightbend Inc. <https://www.lightbend.com> -->
->>>>>>> e183b053
 # The Logging API
 
 Using logging in your application can be useful for monitoring, debugging, error tracking, and business intelligence. Play uses [`SLF4J`](http://www.slf4j.org) as a logging facade with [Logback](http://logback.qos.ch/) as the default logging engine.
