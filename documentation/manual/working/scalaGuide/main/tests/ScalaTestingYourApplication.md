--- conflicted
+++ resolved
@@ -1,8 +1,4 @@
-<<<<<<< HEAD
-<!--- Copyright (C) 2009-2020 Lightbend Inc. <https://www.lightbend.com> -->
-=======
 <!--- Copyright (C) Lightbend Inc. <https://www.lightbend.com> -->
->>>>>>> e183b053
 # Testing your application
 
 Writing tests for your application can be an involved process. Play offers integration with both [ScalaTest](http://www.scalatest.org) and [specs2](https://etorreborre.github.io/specs2/) and provides helpers and application stubs to make testing your application as easy as possible. For the details of using your preferred test framework with Play, see the pages on [[ScalaTest|ScalaTestingWithScalaTest]] or [[specs2|ScalaTestingWithSpecs2]].
