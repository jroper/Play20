--- conflicted
+++ resolved
@@ -1,8 +1,4 @@
-<<<<<<< HEAD
-<!--- Copyright (C) 2009-2020 Lightbend Inc. <https://www.lightbend.com> -->
-=======
 <!--- Copyright (C) Lightbend Inc. <https://www.lightbend.com> -->
->>>>>>> e183b053
 # Compile Time Dependency Injection
 
 Out of the box, Play provides a mechanism for runtime dependency injection - that is, dependency injection where dependencies aren't wired until runtime.  This approach has both advantages and disadvantages, the main advantages being around minimization of boilerplate code, the main disadvantage being that the construction of the application is not validated at compile time.
