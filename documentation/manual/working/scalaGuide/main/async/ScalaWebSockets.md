--- conflicted
+++ resolved
@@ -1,8 +1,4 @@
-<<<<<<< HEAD
-<!--- Copyright (C) 2009-2020 Lightbend Inc. <https://www.lightbend.com> -->
-=======
 <!--- Copyright (C) Lightbend Inc. <https://www.lightbend.com> -->
->>>>>>> e183b053
 # WebSockets
 
 [WebSockets](https://en.wikipedia.org/wiki/WebSocket) are sockets that can be used from a web browser based on a protocol that allows two way full duplex communication.  The client can send messages and the server can receive messages at any time, as long as there is an active WebSocket connection between the server and the client.
