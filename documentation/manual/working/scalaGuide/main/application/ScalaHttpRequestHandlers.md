--- conflicted
+++ resolved
@@ -1,8 +1,4 @@
-<<<<<<< HEAD
-<!--- Copyright (C) 2009-2020 Lightbend Inc. <https://www.lightbend.com> -->
-=======
 <!--- Copyright (C) Lightbend Inc. <https://www.lightbend.com> -->
->>>>>>> e183b053
 # HTTP Request Handlers
 
 Play provides a range of abstractions for routing requests to actions, providing routers and filters to allow most common needs.  Sometimes however an application will have more advanced needs that aren't met by Play's abstractions.  When this is the case, applications can provide custom implementations of Play's lowest level HTTP pipeline API, the [`HttpRequestHandler`](api/scala/play/api/http/HttpRequestHandler.html).
