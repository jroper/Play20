<<<<<<< HEAD
<!--- Copyright (C) 2009-2020 Lightbend Inc. <https://www.lightbend.com> -->
=======
<!--- Copyright (C) Lightbend Inc. <https://www.lightbend.com> -->
>>>>>>> e183b053
# Handling file upload

## Uploading files in a form using `multipart/form-data`

The standard way to upload files in a web application is to use a form with a special `multipart/form-data` encoding, which lets you mix standard form data with file attachment data.

> **Note:** The HTTP method used to submit the form must be `POST` (not `GET`).

Start by writing an HTML form:

@[file-upload-form](code/scalaguide/templates/views/uploadForm.scala.html)

Add a CSRF token to the form, unless you have the [[CSRF filter|ScalaCsrf]] disabled. The CSRF filter checks the multi-part form in the order the fields are listed, so put the CSRF token before the file input field. This improves efficiency and avoids a token-not-found error if the file size exceeds `play.filters.csrf.body.bufferSize`.

Now define the `upload` action using a `multipartFormData` body parser:

@[upload-file-action](code/ScalaFileUpload.scala)

The [`ref`](api/scala/play/api/mvc/MultipartFormData$$FilePart.html#ref:A) attribute gives you a reference to a [`TemporaryFile`](api/scala/play/api/libs/Files$$TemporaryFile.html). This is the default way the `multipartFormData` parser handles file uploads.

> **Note:** As always, you can also use the `anyContent` body parser and retrieve it as `request.body.asMultipartFormData`.

At last, add a `POST` router

@[application-upload-routes](code/scalaguide.upload.fileupload.routes)

> **Note:** An empty file will be treated just like no file was uploaded at all. The same applies if the `filename` header of a `multipart/form-data` file upload part is empty - even when the file itself would not empty.

## Direct file upload

Another way to send files to the server is to use Ajax to upload files asynchronously from a form. In this case, the request body will not be encoded as `multipart/form-data`, but will just contain the plain file contents.

In this case we can just use a body parser to store the request body content in a file. For this example, let’s use the `temporaryFile` body parser:

@[upload-file-directly-action](code/ScalaFileUpload.scala)

## Writing your own body parser

If you want to handle the file upload directly without buffering it in a temporary file, you can just write your own `BodyParser`. In this case, you will receive chunks of data that you are free to push anywhere you want.

If you want to use `multipart/form-data` encoding, you can still use the default `multipartFormData` parser by providing a `FilePartHandler[A]` and using a different Sink to accumulate data.  For example, you can use a `FilePartHandler[File]` rather than a TemporaryFile by specifying an `Accumulator(fileSink)`:

@[upload-file-customparser](code/ScalaFileUpload.scala)

## Cleaning up temporary files

Uploading files uses a [`TemporaryFile`](api/scala/play/api/libs/Files$$TemporaryFile.html) API which relies on storing files in a temporary filesystem, accessible through the [`ref`](api/scala/play/api/mvc/MultipartFormData$$FilePart.html#ref:A) attribute.  All [`TemporaryFile`](api/scala/play/api/libs/Files$$TemporaryFile.html) references come from a [`TemporaryFileCreator`](api/scala/play/api/libs/Files$$TemporaryFileCreator.html) trait, and the implementation can be swapped out as necessary, and there's now an [`atomicMoveWithFallback`](api/scala/play/api/libs/Files$$TemporaryFile.html#atomicMoveWithFallback\(to:java.nio.file.Path\):play.api.libs.Files.TemporaryFile) method that uses `StandardCopyOption.ATOMIC_MOVE` if available.

Uploading files is an inherently dangerous operation, because unbounded file upload can cause the filesystem to fill up -- as such, the idea behind [`TemporaryFile`](api/scala/play/api/libs/Files$$TemporaryFile.html) is that it's only in scope at completion and should be moved out of the temporary file system as soon as possible.  Any temporary files that are not moved are deleted. 

However, under [certain conditions](https://github.com/playframework/playframework/issues/5545), garbage collection does not occur in a timely fashion.  As such, there's also a [`play.api.libs.Files.TemporaryFileReaper`](api/scala/play/api/libs/Files$$DefaultTemporaryFileReaper.html) that can be enabled to delete temporary files on a scheduled basis using the Akka scheduler, distinct from the garbage collection method.

The reaper is disabled by default, and is enabled through configuration of `application.conf`:

```
play.temporaryFile {
  reaper {
    enabled = true
    initialDelay = "5 minutes"
    interval = "30 seconds"
    olderThan = "30 minutes"
  }
}
```

The above configuration will delete files that are more than 30 minutes old, using the "olderThan" property.  It will start the reaper five minutes after the application starts, and will check the filesystem every 30 seconds thereafter.  The reaper is not aware of any existing file uploads, so protracted file uploads may run into the reaper if the system is not carefully configured.<|MERGE_RESOLUTION|>--- conflicted
+++ resolved
@@ -1,8 +1,4 @@
-<<<<<<< HEAD
-<!--- Copyright (C) 2009-2020 Lightbend Inc. <https://www.lightbend.com> -->
-=======
 <!--- Copyright (C) Lightbend Inc. <https://www.lightbend.com> -->
->>>>>>> e183b053
 # Handling file upload
 
 ## Uploading files in a form using `multipart/form-data`
