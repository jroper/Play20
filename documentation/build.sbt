--- conflicted
+++ resolved
@@ -1,9 +1,5 @@
 /*
-<<<<<<< HEAD
- * Copyright (C) 2009-2020 Lightbend Inc. <https://www.lightbend.com>
-=======
  * Copyright (C) Lightbend Inc. <https://www.lightbend.com>
->>>>>>> e183b053
  */
 
 import com.typesafe.play.docs.sbtplugin.Imports._
@@ -85,15 +81,7 @@
     scalaVersion := "2.13.1",
     fork in Test := true,
     javaOptions in Test ++= Seq("-Xmx512m", "-Xms128m"),
-<<<<<<< HEAD
-    headerSources in Test ++= (unmanagedSourceDirectories in Test).value,
-    headerLicense := {
-      val year = java.time.LocalDate.now().getYear()
-      Some(HeaderLicense.Custom(s"Copyright (C) 2009-$year Lightbend Inc. <https://www.lightbend.com>"))
-    },
-=======
     headerLicense := Some(HeaderLicense.Custom("Copyright (C) Lightbend Inc. <https://www.lightbend.com>")),
->>>>>>> e183b053
     headerMappings ++= Map(
       FileType.xml  -> CommentStyle.xmlStyleBlockComment,
       FileType.conf -> CommentStyle.hashLineComment
