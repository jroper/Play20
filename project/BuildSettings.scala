/*
 * Copyright (C) 2009-2019 Lightbend Inc. <https://www.lightbend.com>
 */
import java.util.regex.Pattern

import bintray.BintrayPlugin.autoImport._
import com.typesafe.sbt.pgp.PgpKeys
import com.typesafe.tools.mima.core.ProblemFilters
import com.typesafe.tools.mima.core._
import com.typesafe.tools.mima.plugin.MimaKeys._
import com.typesafe.tools.mima.plugin.MimaPlugin._
import de.heikoseeberger.sbtheader.AutomateHeaderPlugin
import de.heikoseeberger.sbtheader.HeaderPlugin.autoImport._
import interplay.Omnidoc.autoImport._
import interplay.PlayBuildBase.autoImport._
import interplay.ScalaVersions._
import interplay._
import sbt.Keys.version
import sbt.Keys._
import sbt.ScriptedPlugin.{ autoImport => ScriptedImport }
import sbt.Resolver
import sbt._
import sbtwhitesource.WhiteSourcePlugin.autoImport._

import scala.sys.process.stringToProcess
import scala.util.control.NonFatal

object BuildSettings {

  // Argument for setting size of permgen space or meta space for all forked processes
  val maxMetaspace = s"-XX:MaxMetaspaceSize=384m"

  val snapshotBranch: String = {
    try {
      val branch = "git rev-parse --abbrev-ref HEAD".!!.trim
      if (branch == "HEAD") {
        // not on a branch, get the hash
        "git rev-parse HEAD".!!.trim
      } else branch
    } catch {
      case NonFatal(_) => "unknown"
    }
  }

  /** File header settings.  */
  private def fileUriRegexFilter(pattern: String): FileFilter = new FileFilter {
    val compiledPattern = Pattern.compile(pattern)
    override def accept(pathname: File): Boolean = {
      val uriString = pathname.toURI.toString
      compiledPattern.matcher(uriString).matches()
    }
  }

  val fileHeaderSettings = Seq(
    excludeFilter in (Compile, headerSources) := HiddenFileFilter ||
      fileUriRegexFilter(".*/cookie/encoding/.*") || fileUriRegexFilter(".*/inject/SourceProvider.java$") ||
      fileUriRegexFilter(".*/libs/reflect/.*"),
    headerLicense := Some(HeaderLicense.Custom("Copyright (C) 2009-2019 Lightbend Inc. <https://www.lightbend.com>"))
  )

  private val VersionPattern = """^(\d+).(\d+).(\d+)(-.*)?""".r

  // Versions of previous minor releases being checked for binary compatibility
  val mimaPreviousMinorReleaseVersions: Seq[String] = Seq("2.7.0")
  def mimaPreviousPatchVersions(version: String): Seq[String] = version match {
    case VersionPattern(epoch, major, minor, rest) => (0 until minor.toInt).map(v => s"$epoch.$major.$v")
    case _                                         => sys.error(s"Cannot find previous versions for $version")
  }
  def mimaPreviousVersions(version: String): Set[String] =
    mimaPreviousMinorReleaseVersions.toSet ++ mimaPreviousPatchVersions(version)

  def evictionSettings: Seq[Setting[_]] = Seq(
    // This avoids a lot of dependency resolution warnings to be showed.
    evictionWarningOptions in update := EvictionWarningOptions.default
      .withWarnTransitiveEvictions(false)
      .withWarnDirectEvictions(false)
  )

  // We are not automatically promoting artifacts to Sonatype and
  // Bintray so that we can have more control of the release process
  // and do something if somethings fails (for example, if publishing
  // a artifact times out).
  def playPublishingPromotionSettings: Seq[Setting[_]] = Seq(
    playBuildPromoteBintray := false,
    playBuildPromoteSonatype := false
  )

  val DocsApplication    = config("docs").hide
  val SourcesApplication = config("sources").hide

  /** These settings are used by all projects. */
  def playCommonSettings: Seq[Setting[_]] = Def.settings(
    scalaVersion := ScalaVersions.scala212,
    fileHeaderSettings,
    homepage := Some(url("https://playframework.com")),
    ivyLoggingLevel := UpdateLogging.DownloadOnly,
    resolvers ++= Seq(
      Resolver.sonatypeRepo("releases"),
      Resolver.typesafeRepo("releases"),
      Resolver.typesafeIvyRepo("releases")
    ),
    evictionSettings,
    ivyConfigurations ++= Seq(DocsApplication, SourcesApplication),
    javacOptions ++= Seq("-encoding", "UTF-8", "-Xlint:unchecked", "-Xlint:deprecation"),
    scalacOptions in (Compile, doc) := {
      // disable the new scaladoc feature for scala 2.12.0, might be removed in 2.12.0-1 (https://github.com/scala/scala-dev/issues/249)
      CrossVersion.partialVersion(scalaVersion.value) match {
        case Some((2, v)) if v >= 12 => Seq("-no-java-comments")
        case _                       => Seq()
      }
    },
    fork in Test := true,
    parallelExecution in Test := false,
    testListeners in (Test, test) := Nil,
    javaOptions in Test ++= Seq(maxMetaspace, "-Xmx512m", "-Xms128m"),
    testOptions ++= Seq(
      Tests.Argument(TestFrameworks.Specs2, "showtimes"),
      Tests.Argument(TestFrameworks.JUnit, "-v")
    ),
    bintrayPackage := "play-sbt-plugin",
    playPublishingPromotionSettings,
    apiURL := {
      val v = version.value
      if (isSnapshot.value) {
        v match {
          case VersionPattern(epoch, major, _, _) =>
            Some(url(raw"https://www.playframework.com/documentation/$epoch.$major.x/api/scala/index.html"))
          case _ => Some(url("https://www.playframework.com/documentation/latest/api/scala/index.html"))
        }
      } else {
        Some(url(raw"https://www.playframework.com/documentation/$v/api/scala/index.html"))
      }
    },
    autoAPIMappings := true,
    apiMappings += scalaInstance.value.libraryJar -> url(
      raw"""http://scala-lang.org/files/archive/api/${scalaInstance.value.actualVersion}/index.html"""
    ),
    apiMappings ++= {
      // Maps JDK 1.8 jar into apidoc.
      val rtJar = sys.props
        .get("sun.boot.class.path")
        .flatMap(
          cp =>
            cp.split(java.io.File.pathSeparator).collectFirst {
              case str if str.endsWith(java.io.File.separator + "rt.jar") => str
            }
        )
      rtJar match {
        case None        => Map.empty
        case Some(rtJar) => Map(file(rtJar) -> url(Docs.javaApiUrl))
      }
    },
    apiMappings ++= {
      // Finds appropriate scala apidoc from dependencies when autoAPIMappings are insufficient.
      // See the following:
      //
      // http://stackoverflow.com/questions/19786841/can-i-use-sbts-apimappings-setting-for-managed-dependencies/20919304#20919304
      // http://www.scala-sbt.org/release/docs/Howto-Scaladoc.html#Enable+manual+linking+to+the+external+Scaladoc+of+managed+dependencies
      // https://github.com/ThoughtWorksInc/sbt-api-mappings/blob/master/src/main/scala/com/thoughtworks/sbtApiMappings/ApiMappings.scala#L34

      val ScalaLibraryRegex = """^.*[/\\]scala-library-([\d\.]+)\.jar$""".r
      val JavaxInjectRegex  = """^.*[/\\]java.inject-([\d\.]+)\.jar$""".r

      val IvyRegex = """^.*[/\\]([\.\-_\w]+)[/\\]([\.\-_\w]+)[/\\](?:jars|bundles)[/\\]([\.\-_\w]+)\.jar$""".r

      (for {
        jar <- (dependencyClasspath in Compile in doc).value.toSet ++ (dependencyClasspath in Test in doc).value
        fullyFile = jar.data
        urlOption = fullyFile.getCanonicalPath match {
          case ScalaLibraryRegex(v) =>
            Some(url(raw"""http://scala-lang.org/files/archive/api/$v/index.html"""))

          case JavaxInjectRegex(v) =>
            // the jar file doesn't match up with $apiName-
            Some(url(Docs.javaxInjectUrl))

          case re @ IvyRegex(apiOrganization, apiName, jarBaseFile) if jarBaseFile.startsWith(s"$apiName-") =>
            val apiVersion = jarBaseFile.substring(apiName.length + 1, jarBaseFile.length)
            apiOrganization match {
              case "com.typesafe.akka" =>
                Some(url(raw"https://doc.akka.io/api/akka/$apiVersion/"))

              case default =>
                val link = Docs.artifactToJavadoc(apiOrganization, apiName, apiVersion, jarBaseFile)
                Some(url(link))
            }

          case other =>
            None

        }
        url <- urlOption
      } yield (fullyFile -> url))(collection.breakOut(Map.canBuildFrom))
    }
  )

  /**
   * These settings are used by all projects that are part of the runtime, as opposed to the development mode of Play.
   */
  def playRuntimeSettings: Seq[Setting[_]] = Def.settings(
    playCommonSettings,
    mimaDefaultSettings,
    mimaPreviousArtifacts := {
      // Binary compatibility is tested against these versions
      val previousVersions = mimaPreviousVersions(version.value)
      if (crossPaths.value) {
        previousVersions.map(v => organization.value % s"${moduleName.value}_${scalaBinaryVersion.value}" % v)
      } else {
        previousVersions.map(v => organization.value % moduleName.value % v)
      }
    },
    mimaPreviousArtifacts := {
      CrossVersion.partialVersion(scalaVersion.value) match {
        case Some((2, v)) if v >= 13 => Set.empty // No release of Play 2.7 using Scala 2.13, yet
        case _                       => mimaPreviousArtifacts.value
      }
    },
    mimaBinaryIssueFilters ++= Seq(
      // Scala 2.11 removed
      ProblemFilters.exclude[MissingClassProblem]("play.core.j.AbstractFilter"),
      ProblemFilters.exclude[MissingClassProblem]("play.core.j.JavaImplicitConversions"),
      ProblemFilters.exclude[MissingTypesProblem]("play.core.j.PlayMagicForJava$"),
      // Remove deprecated
      ProblemFilters.exclude[DirectMissingMethodProblem]("play.data.validation.Constraints#ValidationPayload.getArgs"),
      ProblemFilters.exclude[DirectMissingMethodProblem]("play.data.validation.Constraints#ValidationPayload.this"),
      // Remove deprecated
      ProblemFilters.exclude[DirectMissingMethodProblem]("play.libs.typedmap.TypedMap.underlying"),
      ProblemFilters.exclude[MissingClassProblem]("play.api.libs.concurrent.Execution"),
      ProblemFilters.exclude[MissingClassProblem]("play.api.libs.concurrent.Execution$"),
      ProblemFilters.exclude[MissingClassProblem]("play.api.libs.concurrent.Execution$Implicits$"),
      ProblemFilters.exclude[MissingClassProblem]("play.api.libs.concurrent.Timeout"),
      ProblemFilters.exclude[MissingClassProblem]("play.api.libs.concurrent.Timeout$"),
      // Remove deprecated
      ProblemFilters.exclude[DirectMissingMethodProblem]("play.data.DynamicForm.bind"),
      ProblemFilters.exclude[DirectMissingMethodProblem]("play.data.DynamicForm.bindFromRequest"),
      ProblemFilters.exclude[DirectMissingMethodProblem]("play.data.Form.allErrors"),
      ProblemFilters.exclude[DirectMissingMethodProblem]("play.data.Form.bind"),
      ProblemFilters.exclude[DirectMissingMethodProblem]("play.data.Form.bindFromRequest"),
      ProblemFilters.exclude[DirectMissingMethodProblem]("play.data.Form#Field.getName"),
      ProblemFilters.exclude[DirectMissingMethodProblem]("play.data.Form#Field.getValue"),
      ProblemFilters.exclude[DirectMissingMethodProblem]("play.data.Form.getError"),
      ProblemFilters.exclude[DirectMissingMethodProblem]("play.data.Form.getGlobalError"),
      ProblemFilters.exclude[DirectMissingMethodProblem]("play.libs.openid.DefaultOpenIdClient.verifiedId"),
      ProblemFilters.exclude[DirectMissingMethodProblem]("play.libs.openid.OpenIdClient.verifiedId"),
      ProblemFilters.exclude[DirectMissingMethodProblem]("play.mvc.RangeResults.ofFile"),
      ProblemFilters.exclude[DirectMissingMethodProblem]("play.mvc.RangeResults.ofPath"),
      ProblemFilters.exclude[DirectMissingMethodProblem]("play.mvc.RangeResults.ofSource"),
      ProblemFilters.exclude[DirectMissingMethodProblem]("play.mvc.RangeResults.ofStream"),
      ProblemFilters.exclude[DirectMissingMethodProblem]("play.test.Helpers.httpContext"),
      ProblemFilters.exclude[DirectMissingMethodProblem]("play.test.Helpers.invokeWithContext"),
      ProblemFilters.exclude[IncompatibleMethTypeProblem]("play.data.DynamicForm.bindFromRequest"),
      ProblemFilters.exclude[IncompatibleMethTypeProblem]("play.data.Form.bindFromRequest"),
      ProblemFilters.exclude[IncompatibleMethTypeProblem]("play.mvc.RangeResults.ofFile"),
      ProblemFilters.exclude[IncompatibleMethTypeProblem]("play.mvc.RangeResults.ofPath"),
      ProblemFilters.exclude[IncompatibleMethTypeProblem]("play.mvc.RangeResults.ofStream"),
      // Remove deprecated
      ProblemFilters.exclude[DirectMissingMethodProblem]("play.api.Play.current"),
      ProblemFilters.exclude[DirectMissingMethodProblem]("play.api.Play.maybeApplication"),
      ProblemFilters.exclude[DirectMissingMethodProblem]("play.api.Play.unsafeApplication"),
      ProblemFilters.exclude[DirectMissingMethodProblem]("play.api.db.evolutions.Evolutions.applyFor"),
      ProblemFilters.exclude[DirectMissingMethodProblem]("play.api.db.evolutions.Evolutions.applyFor$default$*"),
      // Remove deprecated
      ProblemFilters.exclude[DirectMissingMethodProblem]("play.routing.JavaScriptReverseRouter.create"),
      // Renamed methods back to original name
      ProblemFilters.exclude[IncompatibleResultTypeProblem]("play.mvc.Http#Cookies.get"),
      ProblemFilters.exclude[IncompatibleResultTypeProblem]("play.mvc.Result.cookie"),
      ProblemFilters.exclude[ReversedMissingMethodProblem]("play.mvc.Http#Cookies.get"),
      ProblemFilters.exclude[DirectMissingMethodProblem]("play.cache.DefaultAsyncCacheApi.getOptional"),
      ProblemFilters.exclude[DirectMissingMethodProblem]("play.cache.DefaultSyncCacheApi.getOptional"),
      ProblemFilters.exclude[DirectMissingMethodProblem]("play.cache.SyncCacheApiAdapter.getOptional"),
      ProblemFilters.exclude[IncompatibleResultTypeProblem]("play.cache.DefaultSyncCacheApi.get"),
      ProblemFilters.exclude[IncompatibleResultTypeProblem]("play.cache.SyncCacheApiAdapter.get"),
      ProblemFilters.exclude[IncompatibleResultTypeProblem]("play.cache.SyncCacheApi.get"),
      ProblemFilters.exclude[ReversedMissingMethodProblem]("play.cache.SyncCacheApi.get"),
      ProblemFilters.exclude[IncompatibleResultTypeProblem](
        "play.api.libs.Files#DefaultTemporaryFileCreator#DefaultTemporaryFile.atomicMoveWithFallback"
      ),
      ProblemFilters.exclude[IncompatibleResultTypeProblem](
        "play.api.libs.Files#DefaultTemporaryFileCreator#DefaultTemporaryFile.moveTo"
      ),
      ProblemFilters.exclude[IncompatibleResultTypeProblem](
        "play.api.libs.Files#SingletonTemporaryFileCreator#SingletonTemporaryFile.atomicMoveWithFallback"
      ),
      ProblemFilters.exclude[IncompatibleResultTypeProblem](
        "play.api.libs.Files#SingletonTemporaryFileCreator#SingletonTemporaryFile.moveTo"
      ),
      ProblemFilters.exclude[IncompatibleResultTypeProblem]("play.api.libs.Files#TemporaryFile.atomicMoveWithFallback"),
      ProblemFilters.exclude[IncompatibleResultTypeProblem]("play.api.libs.Files#TemporaryFile.moveTo"),
      ProblemFilters
        .exclude[IncompatibleResultTypeProblem]("play.libs.Files#DelegateTemporaryFile.atomicMoveWithFallback"),
      ProblemFilters.exclude[IncompatibleResultTypeProblem]("play.libs.Files#DelegateTemporaryFile.moveTo"),
      ProblemFilters.exclude[IncompatibleResultTypeProblem]("play.libs.Files#TemporaryFile.atomicMoveWithFallback"),
      ProblemFilters.exclude[IncompatibleResultTypeProblem]("play.libs.Files#TemporaryFile.moveTo"),
      ProblemFilters.exclude[ReversedMissingMethodProblem]("play.libs.Files#TemporaryFile.atomicMoveWithFallback"),
      ProblemFilters.exclude[ReversedMissingMethodProblem]("play.libs.Files#TemporaryFile.moveTo"),
      // Add fileName param (with default value) to Scala's sendResource(...) method
      ProblemFilters.exclude[DirectMissingMethodProblem]("play.api.mvc.Results#Status.sendResource"),
      // Removed internally-used subclass
      ProblemFilters.exclude[MissingClassProblem]("org.jdbcdslog.LogSqlDataSource"),
      // play.api.Logger$ no longer extends play.api.Logger
      ProblemFilters.exclude[MissingTypesProblem]("play.api.Logger$"),
      ProblemFilters.exclude[DirectMissingMethodProblem]("play.api.Logger.debug"),
      ProblemFilters.exclude[DirectMissingMethodProblem]("play.api.Logger.enabled"),
      ProblemFilters.exclude[DirectMissingMethodProblem]("play.api.Logger.error"),
      ProblemFilters.exclude[DirectMissingMethodProblem]("play.api.Logger.forMode"),
      ProblemFilters.exclude[DirectMissingMethodProblem]("play.api.Logger.info"),
      ProblemFilters.exclude[DirectMissingMethodProblem]("play.api.Logger.isDebugEnabled"),
      ProblemFilters.exclude[DirectMissingMethodProblem]("play.api.Logger.isErrorEnabled"),
      ProblemFilters.exclude[DirectMissingMethodProblem]("play.api.Logger.isInfoEnabled"),
      ProblemFilters.exclude[DirectMissingMethodProblem]("play.api.Logger.isTraceEnabled"),
      ProblemFilters.exclude[DirectMissingMethodProblem]("play.api.Logger.isWarnEnabled"),
      ProblemFilters.exclude[DirectMissingMethodProblem]("play.api.Logger.trace"),
      ProblemFilters.exclude[DirectMissingMethodProblem]("play.api.Logger.warn"),
      // Add queryString method to RequestHeader interface
      ProblemFilters.exclude[ReversedMissingMethodProblem]("play.mvc.Http#RequestHeader.queryString"),
      // Add getCookie method to RequestHeader interface
      ProblemFilters.exclude[ReversedMissingMethodProblem]("play.mvc.Http#RequestHeader.getCookie"),
      // Removed deprecated method Database.toScala()
      ProblemFilters.exclude[DirectMissingMethodProblem]("play.db.Database.toScala"),
      ProblemFilters.exclude[DirectMissingMethodProblem]("play.db.DefaultDatabase.toScala"),
      // No longer extends AssetsBuilder
      ProblemFilters.exclude[MissingTypesProblem]("controllers.Assets$"),
      ProblemFilters.exclude[DirectMissingMethodProblem]("controllers.Assets.at"),
      ProblemFilters.exclude[DirectMissingMethodProblem]("controllers.Assets.at"),
      ProblemFilters.exclude[DirectMissingMethodProblem]("controllers.Assets.versioned"),
      ProblemFilters.exclude[DirectMissingMethodProblem]("controllers.Assets.versioned"),
      // TODO: document this exclude
      ProblemFilters.exclude[DirectMissingMethodProblem]("play.core.j.JavaParsers.parse"),
      // TODO: document this exclude
      ProblemFilters.exclude[DirectMissingMethodProblem]("play.mvc.Http#MultipartFormData#FilePart.getFile"),
      // Switch one of these from returning scala.collection.Seq to scala.collection.immutable.Seq (I think)
      ProblemFilters.exclude[IncompatibleResultTypeProblem]("views.html.helper.options.apply"),
      // No longer extends CookieBaker
      ProblemFilters.exclude[MissingTypesProblem]("play.api.mvc.Flash$"),
      ProblemFilters.exclude[DirectMissingMethodProblem]("play.api.mvc.Flash.COOKIE_NAME"),
      ProblemFilters.exclude[DirectMissingMethodProblem]("play.api.mvc.Flash.config"),
      ProblemFilters.exclude[DirectMissingMethodProblem]("play.api.mvc.Flash.cookieSigner"),
      ProblemFilters.exclude[DirectMissingMethodProblem]("play.api.mvc.Flash.decode"),
      ProblemFilters.exclude[DirectMissingMethodProblem]("play.api.mvc.Flash.decodeCookieToMap"),
      ProblemFilters.exclude[DirectMissingMethodProblem]("play.api.mvc.Flash.decodeFromCookie"),
      ProblemFilters.exclude[DirectMissingMethodProblem]("play.api.mvc.Flash.deserialize"),
      ProblemFilters.exclude[DirectMissingMethodProblem]("play.api.mvc.Flash.discard"),
      ProblemFilters.exclude[DirectMissingMethodProblem]("play.api.mvc.Flash.domain"),
      ProblemFilters.exclude[DirectMissingMethodProblem]("play.api.mvc.Flash.encode"),
      ProblemFilters.exclude[DirectMissingMethodProblem]("play.api.mvc.Flash.encodeAsCookie"),
      ProblemFilters.exclude[DirectMissingMethodProblem]("play.api.mvc.Flash.httpOnly"),
      ProblemFilters.exclude[DirectMissingMethodProblem]("play.api.mvc.Flash.isSigned"),
      ProblemFilters.exclude[DirectMissingMethodProblem]("play.api.mvc.Flash.maxAge"),
      ProblemFilters.exclude[DirectMissingMethodProblem]("play.api.mvc.Flash.path"),
      ProblemFilters.exclude[DirectMissingMethodProblem]("play.api.mvc.Flash.sameSite"),
      ProblemFilters.exclude[DirectMissingMethodProblem]("play.api.mvc.Flash.secure"),
      ProblemFilters.exclude[DirectMissingMethodProblem]("play.api.mvc.Flash.serialize"),
      // No longer extends CookieBaker
      ProblemFilters.exclude[MissingTypesProblem]("play.api.mvc.Session$"),
      ProblemFilters.exclude[DirectMissingMethodProblem]("play.api.mvc.Session.COOKIE_NAME"),
      ProblemFilters.exclude[DirectMissingMethodProblem]("play.api.mvc.Session.config"),
      ProblemFilters.exclude[DirectMissingMethodProblem]("play.api.mvc.Session.decode"),
      ProblemFilters.exclude[DirectMissingMethodProblem]("play.api.mvc.Session.decodeCookieToMap"),
      ProblemFilters.exclude[DirectMissingMethodProblem]("play.api.mvc.Session.decodeFromCookie"),
      ProblemFilters.exclude[DirectMissingMethodProblem]("play.api.mvc.Session.deserialize"),
      ProblemFilters.exclude[DirectMissingMethodProblem]("play.api.mvc.Session.discard"),
      ProblemFilters.exclude[DirectMissingMethodProblem]("play.api.mvc.Session.domain"),
      ProblemFilters.exclude[DirectMissingMethodProblem]("play.api.mvc.Session.encode"),
      ProblemFilters.exclude[DirectMissingMethodProblem]("play.api.mvc.Session.encodeAsCookie"),
      ProblemFilters.exclude[DirectMissingMethodProblem]("play.api.mvc.Session.httpOnly"),
      ProblemFilters.exclude[DirectMissingMethodProblem]("play.api.mvc.Session.isSigned"),
      ProblemFilters.exclude[DirectMissingMethodProblem]("play.api.mvc.Session.jwtCodec"),
      ProblemFilters.exclude[DirectMissingMethodProblem]("play.api.mvc.Session.maxAge"),
      ProblemFilters.exclude[DirectMissingMethodProblem]("play.api.mvc.Session.path"),
      ProblemFilters.exclude[DirectMissingMethodProblem]("play.api.mvc.Session.sameSite"),
      ProblemFilters.exclude[DirectMissingMethodProblem]("play.api.mvc.Session.secure"),
      ProblemFilters.exclude[DirectMissingMethodProblem]("play.api.mvc.Session.serialize"),
      ProblemFilters.exclude[DirectMissingMethodProblem]("play.api.mvc.Session.signedCodec"),
      // Remove deprecated
      ProblemFilters.exclude[MissingClassProblem]("play.api.http.LazyHttpErrorHandler"),
      ProblemFilters.exclude[MissingClassProblem]("play.api.http.LazyHttpErrorHandler$"),
      ProblemFilters.exclude[MissingClassProblem]("play.api.libs.Crypto"),
      ProblemFilters.exclude[MissingClassProblem]("play.api.libs.Crypto$"),
      // Removed deprecated BodyParsers.urlFormEncoded method
      ProblemFilters.exclude[DirectMissingMethodProblem]("play.api.mvc.DefaultPlayBodyParsers.urlFormEncoded"),
      ProblemFilters.exclude[DirectMissingMethodProblem]("play.api.mvc.PlayBodyParsers.urlFormEncoded"),
      // Remove deprecated
      ProblemFilters.exclude[MissingClassProblem]("play.api.mvc.Action$"),
      // Removed deprecated TOO_MANY_REQUEST field
      ProblemFilters.exclude[DirectMissingMethodProblem]("play.api.http.Status.TOO_MANY_REQUEST"),
      ProblemFilters.exclude[DirectMissingMethodProblem]("play.api.mvc.AbstractController.TOO_MANY_REQUEST"),
      ProblemFilters.exclude[DirectMissingMethodProblem]("play.api.mvc.AbstractController.TooManyRequest"),
      ProblemFilters.exclude[DirectMissingMethodProblem]("play.api.mvc.ControllerHelpers.TOO_MANY_REQUEST"),
      ProblemFilters.exclude[DirectMissingMethodProblem]("play.api.mvc.ControllerHelpers.TooManyRequest"),
      ProblemFilters.exclude[DirectMissingMethodProblem]("play.api.mvc.MessagesAbstractController.TOO_MANY_REQUEST"),
      ProblemFilters.exclude[DirectMissingMethodProblem]("play.api.mvc.MessagesAbstractController.TooManyRequest"),
      ProblemFilters.exclude[DirectMissingMethodProblem]("play.api.mvc.Results.TooManyRequest"),
      ProblemFilters.exclude[DirectMissingMethodProblem]("play.api.test.Helpers.TOO_MANY_REQUEST"),
      ProblemFilters.exclude[DirectMissingMethodProblem]("controllers.AssetsBuilder.TOO_MANY_REQUEST"),
      ProblemFilters.exclude[DirectMissingMethodProblem]("controllers.AssetsBuilder.TooManyRequest"),
      ProblemFilters.exclude[DirectMissingMethodProblem]("controllers.Default.TOO_MANY_REQUEST"),
      ProblemFilters.exclude[DirectMissingMethodProblem]("controllers.Default.TooManyRequest"),
      ProblemFilters.exclude[DirectMissingMethodProblem]("controllers.ExternalAssets.TOO_MANY_REQUEST"),
      ProblemFilters.exclude[DirectMissingMethodProblem]("controllers.ExternalAssets.TooManyRequest"),
      // Removed deprecated methods that depend on Java's Http.Context
      ProblemFilters.exclude[DirectMissingMethodProblem]("play.mvc.Controller.changeLang"),
      ProblemFilters.exclude[DirectMissingMethodProblem]("play.mvc.Controller.clearLang"),
      ProblemFilters.exclude[DirectMissingMethodProblem]("play.mvc.Controller.ctx"),
      ProblemFilters.exclude[DirectMissingMethodProblem]("play.mvc.Controller.flash"),
      ProblemFilters.exclude[DirectMissingMethodProblem]("play.mvc.Controller.lang"),
      ProblemFilters.exclude[DirectMissingMethodProblem]("play.mvc.Controller.request"),
      ProblemFilters.exclude[DirectMissingMethodProblem]("play.mvc.Controller.response"),
      ProblemFilters.exclude[DirectMissingMethodProblem]("play.mvc.Controller.session"),
      ProblemFilters.exclude[DirectMissingMethodProblem]("play.mvc.Controller.TODO"),
      ProblemFilters.exclude[IncompatibleMethTypeProblem]("play.mvc.Security#Authenticator.getUsername"),
      ProblemFilters.exclude[IncompatibleMethTypeProblem]("play.mvc.Security#Authenticator.onUnauthorized"),
      // Removed Java's JPAApi thread-local
      ProblemFilters.exclude[DirectMissingMethodProblem]("play.db.jpa.DefaultJPAApi.em"),
      ProblemFilters.exclude[DirectMissingMethodProblem]("play.db.jpa.DefaultJPAApi#JPAApiProvider.this"),
      ProblemFilters.exclude[DirectMissingMethodProblem]("play.db.jpa.DefaultJPAApi.this"),
      ProblemFilters.exclude[DirectMissingMethodProblem]("play.db.jpa.JPAApi.em"),
      ProblemFilters.exclude[IncompatibleMethTypeProblem]("play.db.jpa.DefaultJPAApi.withTransaction"),
      ProblemFilters.exclude[IncompatibleMethTypeProblem]("play.db.jpa.JPAApi.withTransaction"),
      ProblemFilters.exclude[MissingClassProblem]("play.db.jpa.JPAEntityManagerContext"),
      ProblemFilters.exclude[MissingClassProblem]("play.db.jpa.Transactional"),
      ProblemFilters.exclude[MissingClassProblem]("play.db.jpa.TransactionalAction"),
      // Removed deprecated methods PathPatternMatcher.routeAsync and PathPatternMatcher.routeTo
      ProblemFilters.exclude[DirectMissingMethodProblem]("play.routing.RoutingDsl#PathPatternMatcher.routeAsync"),
      ProblemFilters.exclude[DirectMissingMethodProblem]("play.routing.RoutingDsl#PathPatternMatcher.routeTo"),
      // Remove constructor from private class
      ProblemFilters.exclude[DirectMissingMethodProblem]("play.routing.RouterBuilderHelper.this"),
      // Remove Http.Context and Http.Response
      ProblemFilters.exclude[DirectAbstractMethodProblem]("play.mvc.Action.call"),
      ProblemFilters.exclude[DirectMissingMethodProblem]("play.core.j.HttpExecutionContext.httpContext_="),
      ProblemFilters.exclude[DirectMissingMethodProblem]("play.core.j.HttpExecutionContext.httpContext"),
      ProblemFilters.exclude[DirectMissingMethodProblem]("play.core.j.HttpExecutionContext.this"),
      ProblemFilters.exclude[DirectMissingMethodProblem]("play.core.j.JavaAction.createJavaContext"),
      ProblemFilters.exclude[DirectMissingMethodProblem]("play.core.j.JavaAction.createResult"),
      ProblemFilters.exclude[DirectMissingMethodProblem]("play.core.j.JavaAction.invokeWithContext"),
      ProblemFilters.exclude[DirectMissingMethodProblem]("play.core.j.JavaAction.withContext"),
      ProblemFilters.exclude[DirectMissingMethodProblem]("play.core.j.JavaHelpers.createJavaContext"),
      ProblemFilters.exclude[DirectMissingMethodProblem]("play.core.j.JavaHelpers.createResult"),
      ProblemFilters.exclude[DirectMissingMethodProblem]("play.core.j.JavaHelpers.invokeWithContext"),
      ProblemFilters.exclude[DirectMissingMethodProblem]("play.core.j.JavaHelpers.withContext"),
      ProblemFilters.exclude[DirectMissingMethodProblem]("play.core.j.PlayMagicForJava.implicitJavaLang"),
      ProblemFilters.exclude[DirectMissingMethodProblem]("play.core.j.PlayMagicForJava.implicitJavaMessages"),
      ProblemFilters.exclude[DirectMissingMethodProblem]("play.core.j.PlayMagicForJava.javaRequest2ScalaRequest"),
      ProblemFilters.exclude[DirectMissingMethodProblem]("play.core.j.PlayMagicForJava.requestHeader"),
      ProblemFilters.exclude[IncompatibleMethTypeProblem]("play.mvc.Action.call"),
      ProblemFilters.exclude[MissingClassProblem]("play.mvc.Http$Context"),
      ProblemFilters.exclude[MissingClassProblem]("play.mvc.Http$Context$Implicit"),
      ProblemFilters.exclude[MissingClassProblem]("play.mvc.Http$Response"),
      ProblemFilters.exclude[MissingClassProblem]("play.mvc.Http$WrappedContext"),
      ProblemFilters.exclude[ReversedAbstractMethodProblem]("play.mvc.Action.call"),
      // Made these two utility and constants classes final
      ProblemFilters.exclude[FinalClassProblem]("play.libs.XML$Constants"),
      ProblemFilters.exclude[FinalClassProblem]("play.libs.XML"),
      // Make Java's Session and Flash immutable
      ProblemFilters.exclude[DirectMissingMethodProblem]("play.mvc.Http#Flash.clear"),
      ProblemFilters.exclude[DirectMissingMethodProblem]("play.mvc.Http#Flash.compute"),
      ProblemFilters.exclude[DirectMissingMethodProblem]("play.mvc.Http#Flash.computeIfAbsent"),
      ProblemFilters.exclude[DirectMissingMethodProblem]("play.mvc.Http#Flash.computeIfPresent"),
      ProblemFilters.exclude[DirectMissingMethodProblem]("play.mvc.Http#Flash.containsKey"),
      ProblemFilters.exclude[DirectMissingMethodProblem]("play.mvc.Http#Flash.containsValue"),
      ProblemFilters.exclude[DirectMissingMethodProblem]("play.mvc.Http#Flash.entrySet"),
      ProblemFilters.exclude[DirectMissingMethodProblem]("play.mvc.Http#Flash.forEach"),
      ProblemFilters.exclude[DirectMissingMethodProblem]("play.mvc.Http#Flash.getOrDefault"),
      ProblemFilters.exclude[DirectMissingMethodProblem]("play.mvc.Http#Flash.isEmpty"),
      ProblemFilters.exclude[DirectMissingMethodProblem]("play.mvc.Http#Flash.keySet"),
      ProblemFilters.exclude[DirectMissingMethodProblem]("play.mvc.Http#Flash.merge"),
      ProblemFilters.exclude[DirectMissingMethodProblem]("play.mvc.Http#Flash.put"),
      ProblemFilters.exclude[DirectMissingMethodProblem]("play.mvc.Http#Flash.putAll"),
      ProblemFilters.exclude[DirectMissingMethodProblem]("play.mvc.Http#Flash.putIfAbsent"),
      ProblemFilters.exclude[DirectMissingMethodProblem]("play.mvc.Http#Flash.remove"),
      ProblemFilters.exclude[DirectMissingMethodProblem]("play.mvc.Http#Flash.replace"),
      ProblemFilters.exclude[DirectMissingMethodProblem]("play.mvc.Http#Flash.replaceAll"),
      ProblemFilters.exclude[DirectMissingMethodProblem]("play.mvc.Http#Flash.size"),
      ProblemFilters.exclude[DirectMissingMethodProblem]("play.mvc.Http#Flash.this"),
      ProblemFilters.exclude[DirectMissingMethodProblem]("play.mvc.Http#Flash.values"),
      ProblemFilters.exclude[DirectMissingMethodProblem]("play.mvc.Http#Session.clear"),
      ProblemFilters.exclude[DirectMissingMethodProblem]("play.mvc.Http#Session.compute"),
      ProblemFilters.exclude[DirectMissingMethodProblem]("play.mvc.Http#Session.computeIfAbsent"),
      ProblemFilters.exclude[DirectMissingMethodProblem]("play.mvc.Http#Session.computeIfPresent"),
      ProblemFilters.exclude[DirectMissingMethodProblem]("play.mvc.Http#Session.containsKey"),
      ProblemFilters.exclude[DirectMissingMethodProblem]("play.mvc.Http#Session.containsValue"),
      ProblemFilters.exclude[DirectMissingMethodProblem]("play.mvc.Http#Session.entrySet"),
      ProblemFilters.exclude[DirectMissingMethodProblem]("play.mvc.Http#Session.forEach"),
      ProblemFilters.exclude[DirectMissingMethodProblem]("play.mvc.Http#Session.getOrDefault"),
      ProblemFilters.exclude[DirectMissingMethodProblem]("play.mvc.Http#Session.isEmpty"),
      ProblemFilters.exclude[DirectMissingMethodProblem]("play.mvc.Http#Session.keySet"),
      ProblemFilters.exclude[DirectMissingMethodProblem]("play.mvc.Http#Session.merge"),
      ProblemFilters.exclude[DirectMissingMethodProblem]("play.mvc.Http#Session.put"),
      ProblemFilters.exclude[DirectMissingMethodProblem]("play.mvc.Http#Session.putAll"),
      ProblemFilters.exclude[DirectMissingMethodProblem]("play.mvc.Http#Session.putIfAbsent"),
      ProblemFilters.exclude[DirectMissingMethodProblem]("play.mvc.Http#Session.remove"),
      ProblemFilters.exclude[DirectMissingMethodProblem]("play.mvc.Http#Session.replace"),
      ProblemFilters.exclude[DirectMissingMethodProblem]("play.mvc.Http#Session.replaceAll"),
      ProblemFilters.exclude[DirectMissingMethodProblem]("play.mvc.Http#Session.size"),
      ProblemFilters.exclude[DirectMissingMethodProblem]("play.mvc.Http#Session.this"),
      ProblemFilters.exclude[DirectMissingMethodProblem]("play.mvc.Http#Session.values"),
      ProblemFilters.exclude[IncompatibleMethTypeProblem]("play.mvc.Http#Flash.get"),
      ProblemFilters.exclude[IncompatibleMethTypeProblem]("play.mvc.Http#Flash.this"),
      ProblemFilters.exclude[IncompatibleMethTypeProblem]("play.mvc.Http#Session.get"),
      ProblemFilters.exclude[IncompatibleMethTypeProblem]("play.mvc.Http#Session.this"),
      ProblemFilters.exclude[MissingFieldProblem]("play.mvc.Http#Flash.isDirty"),
      ProblemFilters.exclude[MissingFieldProblem]("play.mvc.Http#Session.isDirty"),
      ProblemFilters.exclude[MissingTypesProblem]("play.mvc.Http$Flash"),
      ProblemFilters.exclude[MissingTypesProblem]("play.mvc.Http$Session"),
      ProblemFilters.exclude[InaccessibleMethodProblem]("java.lang.Object.clone"),
      // Add configuration for max-age of language-cookie
      ProblemFilters.exclude[DirectMissingMethodProblem]("play.api.i18n.DefaultMessagesApi.this"),
      ProblemFilters.exclude[ReversedMissingMethodProblem]("play.api.i18n.MessagesApi.langCookieMaxAge"),
      ProblemFilters.exclude[DirectMissingMethodProblem]("play.api.test.Helpers.stubMessagesApi"),
      ProblemFilters.exclude[DirectMissingMethodProblem]("play.api.test.StubMessagesFactory.stubMessagesApi"),
<<<<<<< HEAD
      // Use Akka Jackson ObjectMapper
      ProblemFilters.exclude[ReversedMissingMethodProblem]("play.core.ObjectMapperComponents.actorSystem"),
      ProblemFilters.exclude[DirectMissingMethodProblem]("play.core.ObjectMapperProvider.this")
=======
      // Add configuration for temporary file directory
      ProblemFilters.exclude[DirectMissingMethodProblem]("play.api.libs.Files#DefaultTemporaryFileCreator.this")
>>>>>>> 3d66fbfc
    ),
    unmanagedSourceDirectories in Compile += {
      val suffix = CrossVersion.partialVersion(scalaVersion.value) match {
        case Some((x, y)) => s"$x.$y"
        case None         => scalaBinaryVersion.value
      }
      (sourceDirectory in Compile).value / s"scala-$suffix"
    },
    // Argument for setting size of permgen space or meta space for all forked processes
    Docs.apiDocsInclude := true
  )

  def javaVersionSettings(version: String): Seq[Setting[_]] = Seq(
    javacOptions ++= Seq("-source", version, "-target", version),
    javacOptions in doc := Seq("-source", version)
  )

  /** A project that is shared between the sbt runtime and the Play runtime. */
  def PlayNonCrossBuiltProject(name: String, dir: String): Project = {
    Project(name, file(dir))
      .enablePlugins(PlaySbtLibrary, AutomateHeaderPlugin)
      .settings(playRuntimeSettings: _*)
      .settings(omnidocSettings: _*)
      .settings(
        autoScalaLibrary := false,
        crossPaths := false,
        crossScalaVersions := Seq(ScalaVersions.scala212)
      )
  }

  /** A project that is only used when running in development. */
  def PlayDevelopmentProject(name: String, dir: String): Project = {
    Project(name, file(dir))
      .enablePlugins(PlayLibrary, AutomateHeaderPlugin)
      .settings(
        playCommonSettings,
        (javacOptions in compile) ~= (_.map {
          case "1.8" => "1.6"
          case other => other
        })
      )
  }

  /** A project that is in the Play runtime. */
  def PlayCrossBuiltProject(name: String, dir: String): Project = {
    Project(name, file(dir))
      .enablePlugins(PlayLibrary, AutomateHeaderPlugin, AkkaSnapshotRepositories)
      .settings(playRuntimeSettings: _*)
      .settings(omnidocSettings: _*)
      .settings(
        scalacOptions += "-target:jvm-1.8"
      )
  }

  def omnidocSettings: Seq[Setting[_]] = Omnidoc.projectSettings ++ Seq(
    omnidocSnapshotBranch := snapshotBranch,
    omnidocPathPrefix := ""
  )

  def playScriptedSettings: Seq[Setting[_]] = Seq(
    ScriptedImport.scripted := ScriptedImport.scripted.tag(Tags.Test).evaluated,
    ScriptedImport.scriptedLaunchOpts ++= Seq(
      "-Xmx768m",
      maxMetaspace,
      "-Dscala.version=" + sys.props
        .get("scripted.scala.version")
        .orElse(sys.props.get("scala.version"))
        .getOrElse("2.12.8")
    )
  )

  def playFullScriptedSettings: Seq[Setting[_]] =
    Seq(
      ScriptedImport.scriptedLaunchOpts += s"-Dproject.version=${version.value}"
    ) ++ playScriptedSettings

  def disablePublishing = Seq[Setting[_]](
    // This setting will work for sbt 1, but not 0.13. For 0.13 it only affects
    // `compile` and `update` tasks.
    skip in publish := true,
    // For sbt 0.13 this is what we need to avoid publishing. These settings can
    // be removed when we move to sbt 1.
    PgpKeys.publishSigned := {},
    publish := {},
    publishLocal := {},
    // We also don't need to track dependencies for unpublished projects
    // so we need to disable WhiteSource plugin.
    whitesourceIgnore := true
  )

  /** A project that runs in the sbt runtime. */
  def PlaySbtProject(name: String, dir: String): Project = {
    Project(name, file(dir))
      .enablePlugins(PlaySbtLibrary, AutomateHeaderPlugin)
      .settings(playCommonSettings)
  }

  /** A project that *is* an sbt plugin. */
  def PlaySbtPluginProject(name: String, dir: String): Project = {
    Project(name, file(dir))
      .enablePlugins(PlaySbtPlugin, AutomateHeaderPlugin)
      .settings(
        playCommonSettings,
        playScriptedSettings,
        fork in Test := false
      )
  }

}<|MERGE_RESOLUTION|>--- conflicted
+++ resolved
@@ -507,14 +507,11 @@
       ProblemFilters.exclude[ReversedMissingMethodProblem]("play.api.i18n.MessagesApi.langCookieMaxAge"),
       ProblemFilters.exclude[DirectMissingMethodProblem]("play.api.test.Helpers.stubMessagesApi"),
       ProblemFilters.exclude[DirectMissingMethodProblem]("play.api.test.StubMessagesFactory.stubMessagesApi"),
-<<<<<<< HEAD
       // Use Akka Jackson ObjectMapper
       ProblemFilters.exclude[ReversedMissingMethodProblem]("play.core.ObjectMapperComponents.actorSystem"),
       ProblemFilters.exclude[DirectMissingMethodProblem]("play.core.ObjectMapperProvider.this")
-=======
       // Add configuration for temporary file directory
       ProblemFilters.exclude[DirectMissingMethodProblem]("play.api.libs.Files#DefaultTemporaryFileCreator.this")
->>>>>>> 3d66fbfc
     ),
     unmanagedSourceDirectories in Compile += {
       val suffix = CrossVersion.partialVersion(scalaVersion.value) match {
