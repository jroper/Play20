--- conflicted
+++ resolved
@@ -225,7 +225,6 @@
       ProblemFilters.exclude[IncompatibleMethTypeProblem]("play.api.libs.typedmap.DefaultTypedMap.-"),
       // Remove outdated (internal) method
       ProblemFilters.exclude[DirectMissingMethodProblem]("play.api.libs.streams.Execution.defaultExecutionContext"),
-<<<<<<< HEAD
       // Add allowEmptyFiles config to allow empty file uploads
       ProblemFilters.exclude[DirectMissingMethodProblem]("play.api.http.ParserConfiguration.apply"),
       ProblemFilters.exclude[DirectMissingMethodProblem]("play.api.http.ParserConfiguration.copy"),
@@ -234,7 +233,6 @@
       ProblemFilters.exclude[IncompatibleSignatureProblem]("play.api.http.ParserConfiguration.tupled"),
       ProblemFilters.exclude[IncompatibleSignatureProblem]("play.api.http.ParserConfiguration.unapply"),
       ProblemFilters.exclude[MissingTypesProblem]("play.api.http.ParserConfiguration$"),
-=======
       // Add withExtraServerConfiguration() to append server config to endpoints
       ProblemFilters
         .exclude[ReversedMissingMethodProblem]("play.api.test.ServerEndpointRecipe.withExtraServerConfiguration"),
@@ -278,7 +276,6 @@
       ProblemFilters.exclude[DirectMissingMethodProblem]("play.api.cache.caffeine.CaffeineCacheApi.this"),
       ProblemFilters.exclude[DirectMissingMethodProblem]("play.api.cache.caffeine.CaffeineCacheManager.this"),
       ProblemFilters.exclude[DirectMissingMethodProblem]("play.cache.caffeine.CaffeineParser.from"),
->>>>>>> 29fdb3ed
     ),
     unmanagedSourceDirectories in Compile += {
       val suffix = CrossVersion.partialVersion(scalaVersion.value) match {
