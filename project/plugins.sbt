// Copyright (C) 2009-2019 Lightbend Inc. <https://www.lightbend.com>

enablePlugins(BuildInfoPlugin)

// when updating sbtNativePackager version, be sure to also update the documentation links in
// documentation/manual/working/commonGuide/production/Deploying.md
val sbtNativePackager  = "1.5.1"
val mima               = "0.6.1"
val sbtJavaAgent       = "0.1.5"
val sbtJavaFormatter   = "0.4.4"
val sbtJmh             = "0.3.7"
<<<<<<< HEAD
val webjarsLocatorCore = "0.37"
=======
val webjarsLocatorCore = "0.43"
>>>>>>> 5dd91452
val sbtHeader          = "5.2.0"
val scalafmt           = "2.0.1"
val sbtTwirl: String   = sys.props.getOrElse("twirl.version", "1.5.0") // sync with documentation/project/plugins.sbt
val interplay: String  = sys.props.getOrElse("interplay.version", "2.1.3")

buildInfoKeys := Seq[BuildInfoKey](
  "sbtNativePackagerVersion" -> sbtNativePackager,
  "sbtTwirlVersion"          -> sbtTwirl,
  "sbtJavaAgentVersion"      -> sbtJavaAgent
)

logLevel := Level.Warn

scalacOptions ++= Seq("-deprecation", "-language:_")

addSbtPlugin("com.typesafe.play"  % "interplay"          % interplay)
addSbtPlugin("com.typesafe.sbt"   % "sbt-twirl"          % sbtTwirl)
addSbtPlugin("com.typesafe"       % "sbt-mima-plugin"    % mima)
addSbtPlugin("com.lightbend.sbt"  % "sbt-javaagent"      % sbtJavaAgent)
addSbtPlugin("com.lightbend.sbt"  % "sbt-java-formatter" % sbtJavaFormatter)
addSbtPlugin("pl.project13.scala" % "sbt-jmh"            % sbtJmh)
addSbtPlugin("de.heikoseeberger"  % "sbt-header"         % sbtHeader)
addSbtPlugin("org.scalameta"      % "sbt-scalafmt"       % scalafmt)

libraryDependencies ++= Seq(
  "org.webjars" % "webjars-locator-core" % webjarsLocatorCore
)

resolvers += Resolver.typesafeRepo("releases")<|MERGE_RESOLUTION|>--- conflicted
+++ resolved
@@ -9,11 +9,7 @@
 val sbtJavaAgent       = "0.1.5"
 val sbtJavaFormatter   = "0.4.4"
 val sbtJmh             = "0.3.7"
-<<<<<<< HEAD
-val webjarsLocatorCore = "0.37"
-=======
 val webjarsLocatorCore = "0.43"
->>>>>>> 5dd91452
 val sbtHeader          = "5.2.0"
 val scalafmt           = "2.0.1"
 val sbtTwirl: String   = sys.props.getOrElse("twirl.version", "1.5.0") // sync with documentation/project/plugins.sbt
