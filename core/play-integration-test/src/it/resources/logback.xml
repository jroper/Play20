<!--
<<<<<<< HEAD
   Copyright (C) 2009-2020 Lightbend Inc. <https://www.lightbend.com>
-->

=======
  ~ Copyright (C) Lightbend Inc. <https://www.lightbend.com>
  -->
>>>>>>> e183b053
<configuration>

    <!-- Suppress logback complaining about multiple logback-test.xml files -->
    <statusListener class="ch.qos.logback.core.status.NopStatusListener" />

    <appender name="STDOUT" class="ch.qos.logback.core.ConsoleAppender">
        <encoder>
            <!-- We use short exception stack trace logging to limit output for travis. -->
            <!-- Change to full if you need to do further debugging, but never commit that. -->
            <pattern>%level %logger{15} - %message%n%ex{short}</pattern>
        </encoder>
    </appender>

    <!-- avoid polluting the test logs -->
    <logger name="play.shaded" level="WARN" />
    <logger name="play.api.test" level="WARN" />
    <logger name="org.hibernate.validator" level="WARN" />
    <logger name="akka" level="WARN" />
    <logger name="org.jboss.logging" level="WARN" />

    <root level="DEBUG">
        <appender-ref ref="STDOUT" />
    </root>

</configuration><|MERGE_RESOLUTION|>--- conflicted
+++ resolved
@@ -1,12 +1,6 @@
 <!--
-<<<<<<< HEAD
-   Copyright (C) 2009-2020 Lightbend Inc. <https://www.lightbend.com>
--->
-
-=======
   ~ Copyright (C) Lightbend Inc. <https://www.lightbend.com>
   -->
->>>>>>> e183b053
 <configuration>
 
     <!-- Suppress logback complaining about multiple logback-test.xml files -->
