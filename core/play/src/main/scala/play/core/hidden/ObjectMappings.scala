/*
<<<<<<< HEAD
 * Copyright (C) 2009-2020 Lightbend Inc. <https://www.lightbend.com>
=======
 * Copyright (C) Lightbend Inc. <https://www.lightbend.com>
>>>>>>> e183b053
 */

package play.api.data

import format._
import validation._

/*
  DO NOT EDIT THE SCALA CODE IN THIS FILE, IT IS GENERATED.

  The script below will generate this file.  Edit and run the script to edit the file.

#! /bin/sh -
exec scala -savecompiled "$0" $0 $@
!#

def generate(times: Int) = {

    def g(format: String, sep: String) = (for (i <- 1 to times) yield format.replaceAll("%", i.toString).replaceAll("#", (i - 1).toString)).mkString(sep)

    def aParams = g("A%", ", ")

s"""
class ObjectMapping$times[R, $aParams](apply: Function$times[$aParams, R], unapply: Function1[R, Option[($aParams)]], ${g("f%: (String, Mapping[A%])", ", ")}, val key: String = "", val constraints: Seq[Constraint[R]] = Nil) extends Mapping[R] with ObjectMapping {

  ${g("val field% = f%._2.withPrefix(f%._1).withPrefix(key)", "\n\n  ")}

  def bind(data: Map[String, String]): Either[Seq[FormError], R] = {
    merge(${g("field%.bind(data)", ", ")}) match {
      case Left(errors) => Left(errors)
      case Right(values) => {
        applyConstraints(apply(
          ${g("values(#).asInstanceOf[A%]", ",\n          ")}
        ))
      }
    }
  }

  def unbind(value: R): Map[String, String] = {
    unapply(value).map { fields =>
      val (${g("v%", ", ")}) = fields
      ${g("field%.unbind(v%)", " ++ ")}
    }.getOrElse(Map.empty)
  }

  def unbindAndValidate(value: R): (Map[String, String], Seq[FormError]) = {
    unapply(value).map { fields =>
      val (${g("v%", ", ")}) = fields
      ${g("val a% = field%.unbindAndValidate(v%)", "\n      ")}

      (${g("a%._1", " ++ ")}) ->
        (${g("a%._2", " ++ ")})
    }.getOrElse(Map.empty[String, String] -> Seq(FormError(key, "unbind.failed")))
  }

  def withPrefix(prefix: String): ObjectMapping$times[R, $aParams] = addPrefix(prefix).map(newKey =>
    new ObjectMapping$times(apply, unapply, ${g("f%", ", ")}, newKey, constraints)
  ).getOrElse(this)

  def verifying(addConstraints: Constraint[R]*): ObjectMapping$times[R, $aParams] = {
    new ObjectMapping$times(apply, unapply, ${g("f%", ", ")}, key, constraints ++ addConstraints.toSeq)
  }

  val mappings = Seq(this) ++ ${g("field%.mappings", " ++ ")}

}
"""
}

val scriptSource = scala.io.Source.fromFile(args(0)).getLines.mkString("\n")

println(s"""/*
<<<<<<< HEAD
 * Copyright (C) 2009-2020 Lightbend Inc. <https://www.lightbend.com>
=======
 * Copyright (C) Lightbend Inc. <https://www.lightbend.com>
>>>>>>> e183b053
 */
package play.api.data

import format._
import validation._

/*
  DO NOT EDIT THE SCALA CODE IN THIS FILE, IT IS GENERATED.

  The script below will generate this file.  Edit and run the script to edit the file.

$scriptSource
 */
""")

println((for (i <- 1 to 22) yield generate(i)).mkString(""))
 */

class ObjectMapping1[R, A1](apply: Function1[A1, R], unapply: Function1[R, Option[(A1)]], f1: (String, Mapping[A1]), val key: String = "", val constraints: Seq[Constraint[R]] = Nil) extends Mapping[R] with ObjectMapping {

  val field1 = f1._2.withPrefix(f1._1).withPrefix(key)

  def bind(data: Map[String, String]): Either[Seq[FormError], R] = {
    merge(field1.bind(data)) match {
      case Left(errors) => Left(errors)
      case Right(values) => {
        applyConstraints(apply(
          values(0).asInstanceOf[A1]
        ))
      }
    }
  }

  def unbind(value: R): Map[String, String] = {
    unapply(value).map { fields =>
      val (v1) = fields
      field1.unbind(v1)
    }.getOrElse(Map.empty)
  }

  def unbindAndValidate(value: R): (Map[String, String], Seq[FormError]) = {
    unapply(value).map { fields =>
      val (v1) = fields
      val a1 = field1.unbindAndValidate(v1)

      (a1._1) ->
        (a1._2)
    }.getOrElse(Map.empty[String, String] -> Seq(FormError(key, "unbind.failed")))
  }

  def withPrefix(prefix: String): ObjectMapping1[R, A1] = addPrefix(prefix).map(newKey =>
    new ObjectMapping1(apply, unapply, f1, newKey, constraints)
  ).getOrElse(this)

  def verifying(addConstraints: Constraint[R]*): ObjectMapping1[R, A1] = {
    new ObjectMapping1(apply, unapply, f1, key, constraints ++ addConstraints.toSeq)
  }

  val mappings = Seq(this) ++ field1.mappings

}

class ObjectMapping2[R, A1, A2](apply: Function2[A1, A2, R], unapply: Function1[R, Option[(A1, A2)]], f1: (String, Mapping[A1]), f2: (String, Mapping[A2]), val key: String = "", val constraints: Seq[Constraint[R]] = Nil) extends Mapping[R] with ObjectMapping {

  val field1 = f1._2.withPrefix(f1._1).withPrefix(key)

  val field2 = f2._2.withPrefix(f2._1).withPrefix(key)

  def bind(data: Map[String, String]): Either[Seq[FormError], R] = {
    merge(field1.bind(data), field2.bind(data)) match {
      case Left(errors) => Left(errors)
      case Right(values) => {
        applyConstraints(apply(
          values(0).asInstanceOf[A1],
          values(1).asInstanceOf[A2]
        ))
      }
    }
  }

  def unbind(value: R): Map[String, String] = {
    unapply(value).map { fields =>
      val (v1, v2) = fields
      field1.unbind(v1) ++ field2.unbind(v2)
    }.getOrElse(Map.empty)
  }

  def unbindAndValidate(value: R): (Map[String, String], Seq[FormError]) = {
    unapply(value).map { fields =>
      val (v1, v2) = fields
      val a1 = field1.unbindAndValidate(v1)
      val a2 = field2.unbindAndValidate(v2)

      (a1._1 ++ a2._1) ->
        (a1._2 ++ a2._2)
    }.getOrElse(Map.empty[String, String] -> Seq(FormError(key, "unbind.failed")))
  }

  def withPrefix(prefix: String): ObjectMapping2[R, A1, A2] = addPrefix(prefix).map(newKey =>
    new ObjectMapping2(apply, unapply, f1, f2, newKey, constraints)
  ).getOrElse(this)

  def verifying(addConstraints: Constraint[R]*): ObjectMapping2[R, A1, A2] = {
    new ObjectMapping2(apply, unapply, f1, f2, key, constraints ++ addConstraints.toSeq)
  }

  val mappings = Seq(this) ++ field1.mappings ++ field2.mappings

}

class ObjectMapping3[R, A1, A2, A3](apply: Function3[A1, A2, A3, R], unapply: Function1[R, Option[(A1, A2, A3)]], f1: (String, Mapping[A1]), f2: (String, Mapping[A2]), f3: (String, Mapping[A3]), val key: String = "", val constraints: Seq[Constraint[R]] = Nil) extends Mapping[R] with ObjectMapping {

  val field1 = f1._2.withPrefix(f1._1).withPrefix(key)

  val field2 = f2._2.withPrefix(f2._1).withPrefix(key)

  val field3 = f3._2.withPrefix(f3._1).withPrefix(key)

  def bind(data: Map[String, String]): Either[Seq[FormError], R] = {
    merge(field1.bind(data), field2.bind(data), field3.bind(data)) match {
      case Left(errors) => Left(errors)
      case Right(values) => {
        applyConstraints(apply(
          values(0).asInstanceOf[A1],
          values(1).asInstanceOf[A2],
          values(2).asInstanceOf[A3]
        ))
      }
    }
  }

  def unbind(value: R): Map[String, String] = {
    unapply(value).map { fields =>
      val (v1, v2, v3) = fields
      field1.unbind(v1) ++ field2.unbind(v2) ++ field3.unbind(v3)
    }.getOrElse(Map.empty)
  }

  def unbindAndValidate(value: R): (Map[String, String], Seq[FormError]) = {
    unapply(value).map { fields =>
      val (v1, v2, v3) = fields
      val a1 = field1.unbindAndValidate(v1)
      val a2 = field2.unbindAndValidate(v2)
      val a3 = field3.unbindAndValidate(v3)

      (a1._1 ++ a2._1 ++ a3._1) ->
        (a1._2 ++ a2._2 ++ a3._2)
    }.getOrElse(Map.empty[String, String] -> Seq(FormError(key, "unbind.failed")))
  }

  def withPrefix(prefix: String): ObjectMapping3[R, A1, A2, A3] = addPrefix(prefix).map(newKey =>
    new ObjectMapping3(apply, unapply, f1, f2, f3, newKey, constraints)
  ).getOrElse(this)

  def verifying(addConstraints: Constraint[R]*): ObjectMapping3[R, A1, A2, A3] = {
    new ObjectMapping3(apply, unapply, f1, f2, f3, key, constraints ++ addConstraints.toSeq)
  }

  val mappings = Seq(this) ++ field1.mappings ++ field2.mappings ++ field3.mappings

}

class ObjectMapping4[R, A1, A2, A3, A4](apply: Function4[A1, A2, A3, A4, R], unapply: Function1[R, Option[(A1, A2, A3, A4)]], f1: (String, Mapping[A1]), f2: (String, Mapping[A2]), f3: (String, Mapping[A3]), f4: (String, Mapping[A4]), val key: String = "", val constraints: Seq[Constraint[R]] = Nil) extends Mapping[R] with ObjectMapping {

  val field1 = f1._2.withPrefix(f1._1).withPrefix(key)

  val field2 = f2._2.withPrefix(f2._1).withPrefix(key)

  val field3 = f3._2.withPrefix(f3._1).withPrefix(key)

  val field4 = f4._2.withPrefix(f4._1).withPrefix(key)

  def bind(data: Map[String, String]): Either[Seq[FormError], R] = {
    merge(field1.bind(data), field2.bind(data), field3.bind(data), field4.bind(data)) match {
      case Left(errors) => Left(errors)
      case Right(values) => {
        applyConstraints(apply(
          values(0).asInstanceOf[A1],
          values(1).asInstanceOf[A2],
          values(2).asInstanceOf[A3],
          values(3).asInstanceOf[A4]
        ))
      }
    }
  }

  def unbind(value: R): Map[String, String] = {
    unapply(value).map { fields =>
      val (v1, v2, v3, v4) = fields
      field1.unbind(v1) ++ field2.unbind(v2) ++ field3.unbind(v3) ++ field4.unbind(v4)
    }.getOrElse(Map.empty)
  }

  def unbindAndValidate(value: R): (Map[String, String], Seq[FormError]) = {
    unapply(value).map { fields =>
      val (v1, v2, v3, v4) = fields
      val a1 = field1.unbindAndValidate(v1)
      val a2 = field2.unbindAndValidate(v2)
      val a3 = field3.unbindAndValidate(v3)
      val a4 = field4.unbindAndValidate(v4)

      (a1._1 ++ a2._1 ++ a3._1 ++ a4._1) ->
        (a1._2 ++ a2._2 ++ a3._2 ++ a4._2)
    }.getOrElse(Map.empty[String, String] -> Seq(FormError(key, "unbind.failed")))
  }

  def withPrefix(prefix: String): ObjectMapping4[R, A1, A2, A3, A4] = addPrefix(prefix).map(newKey =>
    new ObjectMapping4(apply, unapply, f1, f2, f3, f4, newKey, constraints)
  ).getOrElse(this)

  def verifying(addConstraints: Constraint[R]*): ObjectMapping4[R, A1, A2, A3, A4] = {
    new ObjectMapping4(apply, unapply, f1, f2, f3, f4, key, constraints ++ addConstraints.toSeq)
  }

  val mappings = Seq(this) ++ field1.mappings ++ field2.mappings ++ field3.mappings ++ field4.mappings

}

class ObjectMapping5[R, A1, A2, A3, A4, A5](apply: Function5[A1, A2, A3, A4, A5, R], unapply: Function1[R, Option[(A1, A2, A3, A4, A5)]], f1: (String, Mapping[A1]), f2: (String, Mapping[A2]), f3: (String, Mapping[A3]), f4: (String, Mapping[A4]), f5: (String, Mapping[A5]), val key: String = "", val constraints: Seq[Constraint[R]] = Nil) extends Mapping[R] with ObjectMapping {

  val field1 = f1._2.withPrefix(f1._1).withPrefix(key)

  val field2 = f2._2.withPrefix(f2._1).withPrefix(key)

  val field3 = f3._2.withPrefix(f3._1).withPrefix(key)

  val field4 = f4._2.withPrefix(f4._1).withPrefix(key)

  val field5 = f5._2.withPrefix(f5._1).withPrefix(key)

  def bind(data: Map[String, String]): Either[Seq[FormError], R] = {
    merge(field1.bind(data), field2.bind(data), field3.bind(data), field4.bind(data), field5.bind(data)) match {
      case Left(errors) => Left(errors)
      case Right(values) => {
        applyConstraints(apply(
          values(0).asInstanceOf[A1],
          values(1).asInstanceOf[A2],
          values(2).asInstanceOf[A3],
          values(3).asInstanceOf[A4],
          values(4).asInstanceOf[A5]
        ))
      }
    }
  }

  def unbind(value: R): Map[String, String] = {
    unapply(value).map { fields =>
      val (v1, v2, v3, v4, v5) = fields
      field1.unbind(v1) ++ field2.unbind(v2) ++ field3.unbind(v3) ++ field4.unbind(v4) ++ field5.unbind(v5)
    }.getOrElse(Map.empty)
  }

  def unbindAndValidate(value: R): (Map[String, String], Seq[FormError]) = {
    unapply(value).map { fields =>
      val (v1, v2, v3, v4, v5) = fields
      val a1 = field1.unbindAndValidate(v1)
      val a2 = field2.unbindAndValidate(v2)
      val a3 = field3.unbindAndValidate(v3)
      val a4 = field4.unbindAndValidate(v4)
      val a5 = field5.unbindAndValidate(v5)

      (a1._1 ++ a2._1 ++ a3._1 ++ a4._1 ++ a5._1) ->
        (a1._2 ++ a2._2 ++ a3._2 ++ a4._2 ++ a5._2)
    }.getOrElse(Map.empty[String, String] -> Seq(FormError(key, "unbind.failed")))
  }

  def withPrefix(prefix: String): ObjectMapping5[R, A1, A2, A3, A4, A5] = addPrefix(prefix).map(newKey =>
    new ObjectMapping5(apply, unapply, f1, f2, f3, f4, f5, newKey, constraints)
  ).getOrElse(this)

  def verifying(addConstraints: Constraint[R]*): ObjectMapping5[R, A1, A2, A3, A4, A5] = {
    new ObjectMapping5(apply, unapply, f1, f2, f3, f4, f5, key, constraints ++ addConstraints.toSeq)
  }

  val mappings = Seq(this) ++ field1.mappings ++ field2.mappings ++ field3.mappings ++ field4.mappings ++ field5.mappings

}

class ObjectMapping6[R, A1, A2, A3, A4, A5, A6](apply: Function6[A1, A2, A3, A4, A5, A6, R], unapply: Function1[R, Option[(A1, A2, A3, A4, A5, A6)]], f1: (String, Mapping[A1]), f2: (String, Mapping[A2]), f3: (String, Mapping[A3]), f4: (String, Mapping[A4]), f5: (String, Mapping[A5]), f6: (String, Mapping[A6]), val key: String = "", val constraints: Seq[Constraint[R]] = Nil) extends Mapping[R] with ObjectMapping {

  val field1 = f1._2.withPrefix(f1._1).withPrefix(key)

  val field2 = f2._2.withPrefix(f2._1).withPrefix(key)

  val field3 = f3._2.withPrefix(f3._1).withPrefix(key)

  val field4 = f4._2.withPrefix(f4._1).withPrefix(key)

  val field5 = f5._2.withPrefix(f5._1).withPrefix(key)

  val field6 = f6._2.withPrefix(f6._1).withPrefix(key)

  def bind(data: Map[String, String]): Either[Seq[FormError], R] = {
    merge(field1.bind(data), field2.bind(data), field3.bind(data), field4.bind(data), field5.bind(data), field6.bind(data)) match {
      case Left(errors) => Left(errors)
      case Right(values) => {
        applyConstraints(apply(
          values(0).asInstanceOf[A1],
          values(1).asInstanceOf[A2],
          values(2).asInstanceOf[A3],
          values(3).asInstanceOf[A4],
          values(4).asInstanceOf[A5],
          values(5).asInstanceOf[A6]
        ))
      }
    }
  }

  def unbind(value: R): Map[String, String] = {
    unapply(value).map { fields =>
      val (v1, v2, v3, v4, v5, v6) = fields
      field1.unbind(v1) ++ field2.unbind(v2) ++ field3.unbind(v3) ++ field4.unbind(v4) ++ field5.unbind(v5) ++ field6.unbind(v6)
    }.getOrElse(Map.empty)
  }

  def unbindAndValidate(value: R): (Map[String, String], Seq[FormError]) = {
    unapply(value).map { fields =>
      val (v1, v2, v3, v4, v5, v6) = fields
      val a1 = field1.unbindAndValidate(v1)
      val a2 = field2.unbindAndValidate(v2)
      val a3 = field3.unbindAndValidate(v3)
      val a4 = field4.unbindAndValidate(v4)
      val a5 = field5.unbindAndValidate(v5)
      val a6 = field6.unbindAndValidate(v6)

      (a1._1 ++ a2._1 ++ a3._1 ++ a4._1 ++ a5._1 ++ a6._1) ->
        (a1._2 ++ a2._2 ++ a3._2 ++ a4._2 ++ a5._2 ++ a6._2)
    }.getOrElse(Map.empty[String, String] -> Seq(FormError(key, "unbind.failed")))
  }

  def withPrefix(prefix: String): ObjectMapping6[R, A1, A2, A3, A4, A5, A6] = addPrefix(prefix).map(newKey =>
    new ObjectMapping6(apply, unapply, f1, f2, f3, f4, f5, f6, newKey, constraints)
  ).getOrElse(this)

  def verifying(addConstraints: Constraint[R]*): ObjectMapping6[R, A1, A2, A3, A4, A5, A6] = {
    new ObjectMapping6(apply, unapply, f1, f2, f3, f4, f5, f6, key, constraints ++ addConstraints.toSeq)
  }

  val mappings = Seq(this) ++ field1.mappings ++ field2.mappings ++ field3.mappings ++ field4.mappings ++ field5.mappings ++ field6.mappings

}

class ObjectMapping7[R, A1, A2, A3, A4, A5, A6, A7](apply: Function7[A1, A2, A3, A4, A5, A6, A7, R], unapply: Function1[R, Option[(A1, A2, A3, A4, A5, A6, A7)]], f1: (String, Mapping[A1]), f2: (String, Mapping[A2]), f3: (String, Mapping[A3]), f4: (String, Mapping[A4]), f5: (String, Mapping[A5]), f6: (String, Mapping[A6]), f7: (String, Mapping[A7]), val key: String = "", val constraints: Seq[Constraint[R]] = Nil) extends Mapping[R] with ObjectMapping {

  val field1 = f1._2.withPrefix(f1._1).withPrefix(key)

  val field2 = f2._2.withPrefix(f2._1).withPrefix(key)

  val field3 = f3._2.withPrefix(f3._1).withPrefix(key)

  val field4 = f4._2.withPrefix(f4._1).withPrefix(key)

  val field5 = f5._2.withPrefix(f5._1).withPrefix(key)

  val field6 = f6._2.withPrefix(f6._1).withPrefix(key)

  val field7 = f7._2.withPrefix(f7._1).withPrefix(key)

  def bind(data: Map[String, String]): Either[Seq[FormError], R] = {
    merge(field1.bind(data), field2.bind(data), field3.bind(data), field4.bind(data), field5.bind(data), field6.bind(data), field7.bind(data)) match {
      case Left(errors) => Left(errors)
      case Right(values) => {
        applyConstraints(apply(
          values(0).asInstanceOf[A1],
          values(1).asInstanceOf[A2],
          values(2).asInstanceOf[A3],
          values(3).asInstanceOf[A4],
          values(4).asInstanceOf[A5],
          values(5).asInstanceOf[A6],
          values(6).asInstanceOf[A7]
        ))
      }
    }
  }

  def unbind(value: R): Map[String, String] = {
    unapply(value).map { fields =>
      val (v1, v2, v3, v4, v5, v6, v7) = fields
      field1.unbind(v1) ++ field2.unbind(v2) ++ field3.unbind(v3) ++ field4.unbind(v4) ++ field5.unbind(v5) ++ field6.unbind(v6) ++ field7.unbind(v7)
    }.getOrElse(Map.empty)
  }

  def unbindAndValidate(value: R): (Map[String, String], Seq[FormError]) = {
    unapply(value).map { fields =>
      val (v1, v2, v3, v4, v5, v6, v7) = fields
      val a1 = field1.unbindAndValidate(v1)
      val a2 = field2.unbindAndValidate(v2)
      val a3 = field3.unbindAndValidate(v3)
      val a4 = field4.unbindAndValidate(v4)
      val a5 = field5.unbindAndValidate(v5)
      val a6 = field6.unbindAndValidate(v6)
      val a7 = field7.unbindAndValidate(v7)

      (a1._1 ++ a2._1 ++ a3._1 ++ a4._1 ++ a5._1 ++ a6._1 ++ a7._1) ->
        (a1._2 ++ a2._2 ++ a3._2 ++ a4._2 ++ a5._2 ++ a6._2 ++ a7._2)
    }.getOrElse(Map.empty[String, String] -> Seq(FormError(key, "unbind.failed")))
  }

  def withPrefix(prefix: String): ObjectMapping7[R, A1, A2, A3, A4, A5, A6, A7] = addPrefix(prefix).map(newKey =>
    new ObjectMapping7(apply, unapply, f1, f2, f3, f4, f5, f6, f7, newKey, constraints)
  ).getOrElse(this)

  def verifying(addConstraints: Constraint[R]*): ObjectMapping7[R, A1, A2, A3, A4, A5, A6, A7] = {
    new ObjectMapping7(apply, unapply, f1, f2, f3, f4, f5, f6, f7, key, constraints ++ addConstraints.toSeq)
  }

  val mappings = Seq(this) ++ field1.mappings ++ field2.mappings ++ field3.mappings ++ field4.mappings ++ field5.mappings ++ field6.mappings ++ field7.mappings

}

class ObjectMapping8[R, A1, A2, A3, A4, A5, A6, A7, A8](apply: Function8[A1, A2, A3, A4, A5, A6, A7, A8, R], unapply: Function1[R, Option[(A1, A2, A3, A4, A5, A6, A7, A8)]], f1: (String, Mapping[A1]), f2: (String, Mapping[A2]), f3: (String, Mapping[A3]), f4: (String, Mapping[A4]), f5: (String, Mapping[A5]), f6: (String, Mapping[A6]), f7: (String, Mapping[A7]), f8: (String, Mapping[A8]), val key: String = "", val constraints: Seq[Constraint[R]] = Nil) extends Mapping[R] with ObjectMapping {

  val field1 = f1._2.withPrefix(f1._1).withPrefix(key)

  val field2 = f2._2.withPrefix(f2._1).withPrefix(key)

  val field3 = f3._2.withPrefix(f3._1).withPrefix(key)

  val field4 = f4._2.withPrefix(f4._1).withPrefix(key)

  val field5 = f5._2.withPrefix(f5._1).withPrefix(key)

  val field6 = f6._2.withPrefix(f6._1).withPrefix(key)

  val field7 = f7._2.withPrefix(f7._1).withPrefix(key)

  val field8 = f8._2.withPrefix(f8._1).withPrefix(key)

  def bind(data: Map[String, String]): Either[Seq[FormError], R] = {
    merge(field1.bind(data), field2.bind(data), field3.bind(data), field4.bind(data), field5.bind(data), field6.bind(data), field7.bind(data), field8.bind(data)) match {
      case Left(errors) => Left(errors)
      case Right(values) => {
        applyConstraints(apply(
          values(0).asInstanceOf[A1],
          values(1).asInstanceOf[A2],
          values(2).asInstanceOf[A3],
          values(3).asInstanceOf[A4],
          values(4).asInstanceOf[A5],
          values(5).asInstanceOf[A6],
          values(6).asInstanceOf[A7],
          values(7).asInstanceOf[A8]
        ))
      }
    }
  }

  def unbind(value: R): Map[String, String] = {
    unapply(value).map { fields =>
      val (v1, v2, v3, v4, v5, v6, v7, v8) = fields
      field1.unbind(v1) ++ field2.unbind(v2) ++ field3.unbind(v3) ++ field4.unbind(v4) ++ field5.unbind(v5) ++ field6.unbind(v6) ++ field7.unbind(v7) ++ field8.unbind(v8)
    }.getOrElse(Map.empty)
  }

  def unbindAndValidate(value: R): (Map[String, String], Seq[FormError]) = {
    unapply(value).map { fields =>
      val (v1, v2, v3, v4, v5, v6, v7, v8) = fields
      val a1 = field1.unbindAndValidate(v1)
      val a2 = field2.unbindAndValidate(v2)
      val a3 = field3.unbindAndValidate(v3)
      val a4 = field4.unbindAndValidate(v4)
      val a5 = field5.unbindAndValidate(v5)
      val a6 = field6.unbindAndValidate(v6)
      val a7 = field7.unbindAndValidate(v7)
      val a8 = field8.unbindAndValidate(v8)

      (a1._1 ++ a2._1 ++ a3._1 ++ a4._1 ++ a5._1 ++ a6._1 ++ a7._1 ++ a8._1) ->
        (a1._2 ++ a2._2 ++ a3._2 ++ a4._2 ++ a5._2 ++ a6._2 ++ a7._2 ++ a8._2)
    }.getOrElse(Map.empty[String, String] -> Seq(FormError(key, "unbind.failed")))
  }

  def withPrefix(prefix: String): ObjectMapping8[R, A1, A2, A3, A4, A5, A6, A7, A8] = addPrefix(prefix).map(newKey =>
    new ObjectMapping8(apply, unapply, f1, f2, f3, f4, f5, f6, f7, f8, newKey, constraints)
  ).getOrElse(this)

  def verifying(addConstraints: Constraint[R]*): ObjectMapping8[R, A1, A2, A3, A4, A5, A6, A7, A8] = {
    new ObjectMapping8(apply, unapply, f1, f2, f3, f4, f5, f6, f7, f8, key, constraints ++ addConstraints.toSeq)
  }

  val mappings = Seq(this) ++ field1.mappings ++ field2.mappings ++ field3.mappings ++ field4.mappings ++ field5.mappings ++ field6.mappings ++ field7.mappings ++ field8.mappings

}

class ObjectMapping9[R, A1, A2, A3, A4, A5, A6, A7, A8, A9](apply: Function9[A1, A2, A3, A4, A5, A6, A7, A8, A9, R], unapply: Function1[R, Option[(A1, A2, A3, A4, A5, A6, A7, A8, A9)]], f1: (String, Mapping[A1]), f2: (String, Mapping[A2]), f3: (String, Mapping[A3]), f4: (String, Mapping[A4]), f5: (String, Mapping[A5]), f6: (String, Mapping[A6]), f7: (String, Mapping[A7]), f8: (String, Mapping[A8]), f9: (String, Mapping[A9]), val key: String = "", val constraints: Seq[Constraint[R]] = Nil) extends Mapping[R] with ObjectMapping {

  val field1 = f1._2.withPrefix(f1._1).withPrefix(key)

  val field2 = f2._2.withPrefix(f2._1).withPrefix(key)

  val field3 = f3._2.withPrefix(f3._1).withPrefix(key)

  val field4 = f4._2.withPrefix(f4._1).withPrefix(key)

  val field5 = f5._2.withPrefix(f5._1).withPrefix(key)

  val field6 = f6._2.withPrefix(f6._1).withPrefix(key)

  val field7 = f7._2.withPrefix(f7._1).withPrefix(key)

  val field8 = f8._2.withPrefix(f8._1).withPrefix(key)

  val field9 = f9._2.withPrefix(f9._1).withPrefix(key)

  def bind(data: Map[String, String]): Either[Seq[FormError], R] = {
    merge(field1.bind(data), field2.bind(data), field3.bind(data), field4.bind(data), field5.bind(data), field6.bind(data), field7.bind(data), field8.bind(data), field9.bind(data)) match {
      case Left(errors) => Left(errors)
      case Right(values) => {
        applyConstraints(apply(
          values(0).asInstanceOf[A1],
          values(1).asInstanceOf[A2],
          values(2).asInstanceOf[A3],
          values(3).asInstanceOf[A4],
          values(4).asInstanceOf[A5],
          values(5).asInstanceOf[A6],
          values(6).asInstanceOf[A7],
          values(7).asInstanceOf[A8],
          values(8).asInstanceOf[A9]
        ))
      }
    }
  }

  def unbind(value: R): Map[String, String] = {
    unapply(value).map { fields =>
      val (v1, v2, v3, v4, v5, v6, v7, v8, v9) = fields
      field1.unbind(v1) ++ field2.unbind(v2) ++ field3.unbind(v3) ++ field4.unbind(v4) ++ field5.unbind(v5) ++ field6.unbind(v6) ++ field7.unbind(v7) ++ field8.unbind(v8) ++ field9.unbind(v9)
    }.getOrElse(Map.empty)
  }

  def unbindAndValidate(value: R): (Map[String, String], Seq[FormError]) = {
    unapply(value).map { fields =>
      val (v1, v2, v3, v4, v5, v6, v7, v8, v9) = fields
      val a1 = field1.unbindAndValidate(v1)
      val a2 = field2.unbindAndValidate(v2)
      val a3 = field3.unbindAndValidate(v3)
      val a4 = field4.unbindAndValidate(v4)
      val a5 = field5.unbindAndValidate(v5)
      val a6 = field6.unbindAndValidate(v6)
      val a7 = field7.unbindAndValidate(v7)
      val a8 = field8.unbindAndValidate(v8)
      val a9 = field9.unbindAndValidate(v9)

      (a1._1 ++ a2._1 ++ a3._1 ++ a4._1 ++ a5._1 ++ a6._1 ++ a7._1 ++ a8._1 ++ a9._1) ->
        (a1._2 ++ a2._2 ++ a3._2 ++ a4._2 ++ a5._2 ++ a6._2 ++ a7._2 ++ a8._2 ++ a9._2)
    }.getOrElse(Map.empty[String, String] -> Seq(FormError(key, "unbind.failed")))
  }

  def withPrefix(prefix: String): ObjectMapping9[R, A1, A2, A3, A4, A5, A6, A7, A8, A9] = addPrefix(prefix).map(newKey =>
    new ObjectMapping9(apply, unapply, f1, f2, f3, f4, f5, f6, f7, f8, f9, newKey, constraints)
  ).getOrElse(this)

  def verifying(addConstraints: Constraint[R]*): ObjectMapping9[R, A1, A2, A3, A4, A5, A6, A7, A8, A9] = {
    new ObjectMapping9(apply, unapply, f1, f2, f3, f4, f5, f6, f7, f8, f9, key, constraints ++ addConstraints.toSeq)
  }

  val mappings = Seq(this) ++ field1.mappings ++ field2.mappings ++ field3.mappings ++ field4.mappings ++ field5.mappings ++ field6.mappings ++ field7.mappings ++ field8.mappings ++ field9.mappings

}

class ObjectMapping10[R, A1, A2, A3, A4, A5, A6, A7, A8, A9, A10](apply: Function10[A1, A2, A3, A4, A5, A6, A7, A8, A9, A10, R], unapply: Function1[R, Option[(A1, A2, A3, A4, A5, A6, A7, A8, A9, A10)]], f1: (String, Mapping[A1]), f2: (String, Mapping[A2]), f3: (String, Mapping[A3]), f4: (String, Mapping[A4]), f5: (String, Mapping[A5]), f6: (String, Mapping[A6]), f7: (String, Mapping[A7]), f8: (String, Mapping[A8]), f9: (String, Mapping[A9]), f10: (String, Mapping[A10]), val key: String = "", val constraints: Seq[Constraint[R]] = Nil) extends Mapping[R] with ObjectMapping {

  val field1 = f1._2.withPrefix(f1._1).withPrefix(key)

  val field2 = f2._2.withPrefix(f2._1).withPrefix(key)

  val field3 = f3._2.withPrefix(f3._1).withPrefix(key)

  val field4 = f4._2.withPrefix(f4._1).withPrefix(key)

  val field5 = f5._2.withPrefix(f5._1).withPrefix(key)

  val field6 = f6._2.withPrefix(f6._1).withPrefix(key)

  val field7 = f7._2.withPrefix(f7._1).withPrefix(key)

  val field8 = f8._2.withPrefix(f8._1).withPrefix(key)

  val field9 = f9._2.withPrefix(f9._1).withPrefix(key)

  val field10 = f10._2.withPrefix(f10._1).withPrefix(key)

  def bind(data: Map[String, String]): Either[Seq[FormError], R] = {
    merge(field1.bind(data), field2.bind(data), field3.bind(data), field4.bind(data), field5.bind(data), field6.bind(data), field7.bind(data), field8.bind(data), field9.bind(data), field10.bind(data)) match {
      case Left(errors) => Left(errors)
      case Right(values) => {
        applyConstraints(apply(
          values(0).asInstanceOf[A1],
          values(1).asInstanceOf[A2],
          values(2).asInstanceOf[A3],
          values(3).asInstanceOf[A4],
          values(4).asInstanceOf[A5],
          values(5).asInstanceOf[A6],
          values(6).asInstanceOf[A7],
          values(7).asInstanceOf[A8],
          values(8).asInstanceOf[A9],
          values(9).asInstanceOf[A10]
        ))
      }
    }
  }

  def unbind(value: R): Map[String, String] = {
    unapply(value).map { fields =>
      val (v1, v2, v3, v4, v5, v6, v7, v8, v9, v10) = fields
      field1.unbind(v1) ++ field2.unbind(v2) ++ field3.unbind(v3) ++ field4.unbind(v4) ++ field5.unbind(v5) ++ field6.unbind(v6) ++ field7.unbind(v7) ++ field8.unbind(v8) ++ field9.unbind(v9) ++ field10.unbind(v10)
    }.getOrElse(Map.empty)
  }

  def unbindAndValidate(value: R): (Map[String, String], Seq[FormError]) = {
    unapply(value).map { fields =>
      val (v1, v2, v3, v4, v5, v6, v7, v8, v9, v10) = fields
      val a1 = field1.unbindAndValidate(v1)
      val a2 = field2.unbindAndValidate(v2)
      val a3 = field3.unbindAndValidate(v3)
      val a4 = field4.unbindAndValidate(v4)
      val a5 = field5.unbindAndValidate(v5)
      val a6 = field6.unbindAndValidate(v6)
      val a7 = field7.unbindAndValidate(v7)
      val a8 = field8.unbindAndValidate(v8)
      val a9 = field9.unbindAndValidate(v9)
      val a10 = field10.unbindAndValidate(v10)

      (a1._1 ++ a2._1 ++ a3._1 ++ a4._1 ++ a5._1 ++ a6._1 ++ a7._1 ++ a8._1 ++ a9._1 ++ a10._1) ->
        (a1._2 ++ a2._2 ++ a3._2 ++ a4._2 ++ a5._2 ++ a6._2 ++ a7._2 ++ a8._2 ++ a9._2 ++ a10._2)
    }.getOrElse(Map.empty[String, String] -> Seq(FormError(key, "unbind.failed")))
  }

  def withPrefix(prefix: String): ObjectMapping10[R, A1, A2, A3, A4, A5, A6, A7, A8, A9, A10] = addPrefix(prefix).map(newKey =>
    new ObjectMapping10(apply, unapply, f1, f2, f3, f4, f5, f6, f7, f8, f9, f10, newKey, constraints)
  ).getOrElse(this)

  def verifying(addConstraints: Constraint[R]*): ObjectMapping10[R, A1, A2, A3, A4, A5, A6, A7, A8, A9, A10] = {
    new ObjectMapping10(apply, unapply, f1, f2, f3, f4, f5, f6, f7, f8, f9, f10, key, constraints ++ addConstraints.toSeq)
  }

  val mappings = Seq(this) ++ field1.mappings ++ field2.mappings ++ field3.mappings ++ field4.mappings ++ field5.mappings ++ field6.mappings ++ field7.mappings ++ field8.mappings ++ field9.mappings ++ field10.mappings

}

class ObjectMapping11[R, A1, A2, A3, A4, A5, A6, A7, A8, A9, A10, A11](apply: Function11[A1, A2, A3, A4, A5, A6, A7, A8, A9, A10, A11, R], unapply: Function1[R, Option[(A1, A2, A3, A4, A5, A6, A7, A8, A9, A10, A11)]], f1: (String, Mapping[A1]), f2: (String, Mapping[A2]), f3: (String, Mapping[A3]), f4: (String, Mapping[A4]), f5: (String, Mapping[A5]), f6: (String, Mapping[A6]), f7: (String, Mapping[A7]), f8: (String, Mapping[A8]), f9: (String, Mapping[A9]), f10: (String, Mapping[A10]), f11: (String, Mapping[A11]), val key: String = "", val constraints: Seq[Constraint[R]] = Nil) extends Mapping[R] with ObjectMapping {

  val field1 = f1._2.withPrefix(f1._1).withPrefix(key)

  val field2 = f2._2.withPrefix(f2._1).withPrefix(key)

  val field3 = f3._2.withPrefix(f3._1).withPrefix(key)

  val field4 = f4._2.withPrefix(f4._1).withPrefix(key)

  val field5 = f5._2.withPrefix(f5._1).withPrefix(key)

  val field6 = f6._2.withPrefix(f6._1).withPrefix(key)

  val field7 = f7._2.withPrefix(f7._1).withPrefix(key)

  val field8 = f8._2.withPrefix(f8._1).withPrefix(key)

  val field9 = f9._2.withPrefix(f9._1).withPrefix(key)

  val field10 = f10._2.withPrefix(f10._1).withPrefix(key)

  val field11 = f11._2.withPrefix(f11._1).withPrefix(key)

  def bind(data: Map[String, String]): Either[Seq[FormError], R] = {
    merge(field1.bind(data), field2.bind(data), field3.bind(data), field4.bind(data), field5.bind(data), field6.bind(data), field7.bind(data), field8.bind(data), field9.bind(data), field10.bind(data), field11.bind(data)) match {
      case Left(errors) => Left(errors)
      case Right(values) => {
        applyConstraints(apply(
          values(0).asInstanceOf[A1],
          values(1).asInstanceOf[A2],
          values(2).asInstanceOf[A3],
          values(3).asInstanceOf[A4],
          values(4).asInstanceOf[A5],
          values(5).asInstanceOf[A6],
          values(6).asInstanceOf[A7],
          values(7).asInstanceOf[A8],
          values(8).asInstanceOf[A9],
          values(9).asInstanceOf[A10],
          values(10).asInstanceOf[A11]
        ))
      }
    }
  }

  def unbind(value: R): Map[String, String] = {
    unapply(value).map { fields =>
      val (v1, v2, v3, v4, v5, v6, v7, v8, v9, v10, v11) = fields
      field1.unbind(v1) ++ field2.unbind(v2) ++ field3.unbind(v3) ++ field4.unbind(v4) ++ field5.unbind(v5) ++ field6.unbind(v6) ++ field7.unbind(v7) ++ field8.unbind(v8) ++ field9.unbind(v9) ++ field10.unbind(v10) ++ field11.unbind(v11)
    }.getOrElse(Map.empty)
  }

  def unbindAndValidate(value: R): (Map[String, String], Seq[FormError]) = {
    unapply(value).map { fields =>
      val (v1, v2, v3, v4, v5, v6, v7, v8, v9, v10, v11) = fields
      val a1 = field1.unbindAndValidate(v1)
      val a2 = field2.unbindAndValidate(v2)
      val a3 = field3.unbindAndValidate(v3)
      val a4 = field4.unbindAndValidate(v4)
      val a5 = field5.unbindAndValidate(v5)
      val a6 = field6.unbindAndValidate(v6)
      val a7 = field7.unbindAndValidate(v7)
      val a8 = field8.unbindAndValidate(v8)
      val a9 = field9.unbindAndValidate(v9)
      val a10 = field10.unbindAndValidate(v10)
      val a11 = field11.unbindAndValidate(v11)

      (a1._1 ++ a2._1 ++ a3._1 ++ a4._1 ++ a5._1 ++ a6._1 ++ a7._1 ++ a8._1 ++ a9._1 ++ a10._1 ++ a11._1) ->
        (a1._2 ++ a2._2 ++ a3._2 ++ a4._2 ++ a5._2 ++ a6._2 ++ a7._2 ++ a8._2 ++ a9._2 ++ a10._2 ++ a11._2)
    }.getOrElse(Map.empty[String, String] -> Seq(FormError(key, "unbind.failed")))
  }

  def withPrefix(prefix: String): ObjectMapping11[R, A1, A2, A3, A4, A5, A6, A7, A8, A9, A10, A11] = addPrefix(prefix).map(newKey =>
    new ObjectMapping11(apply, unapply, f1, f2, f3, f4, f5, f6, f7, f8, f9, f10, f11, newKey, constraints)
  ).getOrElse(this)

  def verifying(addConstraints: Constraint[R]*): ObjectMapping11[R, A1, A2, A3, A4, A5, A6, A7, A8, A9, A10, A11] = {
    new ObjectMapping11(apply, unapply, f1, f2, f3, f4, f5, f6, f7, f8, f9, f10, f11, key, constraints ++ addConstraints.toSeq)
  }

  val mappings = Seq(this) ++ field1.mappings ++ field2.mappings ++ field3.mappings ++ field4.mappings ++ field5.mappings ++ field6.mappings ++ field7.mappings ++ field8.mappings ++ field9.mappings ++ field10.mappings ++ field11.mappings

}

class ObjectMapping12[R, A1, A2, A3, A4, A5, A6, A7, A8, A9, A10, A11, A12](apply: Function12[A1, A2, A3, A4, A5, A6, A7, A8, A9, A10, A11, A12, R], unapply: Function1[R, Option[(A1, A2, A3, A4, A5, A6, A7, A8, A9, A10, A11, A12)]], f1: (String, Mapping[A1]), f2: (String, Mapping[A2]), f3: (String, Mapping[A3]), f4: (String, Mapping[A4]), f5: (String, Mapping[A5]), f6: (String, Mapping[A6]), f7: (String, Mapping[A7]), f8: (String, Mapping[A8]), f9: (String, Mapping[A9]), f10: (String, Mapping[A10]), f11: (String, Mapping[A11]), f12: (String, Mapping[A12]), val key: String = "", val constraints: Seq[Constraint[R]] = Nil) extends Mapping[R] with ObjectMapping {

  val field1 = f1._2.withPrefix(f1._1).withPrefix(key)

  val field2 = f2._2.withPrefix(f2._1).withPrefix(key)

  val field3 = f3._2.withPrefix(f3._1).withPrefix(key)

  val field4 = f4._2.withPrefix(f4._1).withPrefix(key)

  val field5 = f5._2.withPrefix(f5._1).withPrefix(key)

  val field6 = f6._2.withPrefix(f6._1).withPrefix(key)

  val field7 = f7._2.withPrefix(f7._1).withPrefix(key)

  val field8 = f8._2.withPrefix(f8._1).withPrefix(key)

  val field9 = f9._2.withPrefix(f9._1).withPrefix(key)

  val field10 = f10._2.withPrefix(f10._1).withPrefix(key)

  val field11 = f11._2.withPrefix(f11._1).withPrefix(key)

  val field12 = f12._2.withPrefix(f12._1).withPrefix(key)

  def bind(data: Map[String, String]): Either[Seq[FormError], R] = {
    merge(field1.bind(data), field2.bind(data), field3.bind(data), field4.bind(data), field5.bind(data), field6.bind(data), field7.bind(data), field8.bind(data), field9.bind(data), field10.bind(data), field11.bind(data), field12.bind(data)) match {
      case Left(errors) => Left(errors)
      case Right(values) => {
        applyConstraints(apply(
          values(0).asInstanceOf[A1],
          values(1).asInstanceOf[A2],
          values(2).asInstanceOf[A3],
          values(3).asInstanceOf[A4],
          values(4).asInstanceOf[A5],
          values(5).asInstanceOf[A6],
          values(6).asInstanceOf[A7],
          values(7).asInstanceOf[A8],
          values(8).asInstanceOf[A9],
          values(9).asInstanceOf[A10],
          values(10).asInstanceOf[A11],
          values(11).asInstanceOf[A12]
        ))
      }
    }
  }

  def unbind(value: R): Map[String, String] = {
    unapply(value).map { fields =>
      val (v1, v2, v3, v4, v5, v6, v7, v8, v9, v10, v11, v12) = fields
      field1.unbind(v1) ++ field2.unbind(v2) ++ field3.unbind(v3) ++ field4.unbind(v4) ++ field5.unbind(v5) ++ field6.unbind(v6) ++ field7.unbind(v7) ++ field8.unbind(v8) ++ field9.unbind(v9) ++ field10.unbind(v10) ++ field11.unbind(v11) ++ field12.unbind(v12)
    }.getOrElse(Map.empty)
  }

  def unbindAndValidate(value: R): (Map[String, String], Seq[FormError]) = {
    unapply(value).map { fields =>
      val (v1, v2, v3, v4, v5, v6, v7, v8, v9, v10, v11, v12) = fields
      val a1 = field1.unbindAndValidate(v1)
      val a2 = field2.unbindAndValidate(v2)
      val a3 = field3.unbindAndValidate(v3)
      val a4 = field4.unbindAndValidate(v4)
      val a5 = field5.unbindAndValidate(v5)
      val a6 = field6.unbindAndValidate(v6)
      val a7 = field7.unbindAndValidate(v7)
      val a8 = field8.unbindAndValidate(v8)
      val a9 = field9.unbindAndValidate(v9)
      val a10 = field10.unbindAndValidate(v10)
      val a11 = field11.unbindAndValidate(v11)
      val a12 = field12.unbindAndValidate(v12)

      (a1._1 ++ a2._1 ++ a3._1 ++ a4._1 ++ a5._1 ++ a6._1 ++ a7._1 ++ a8._1 ++ a9._1 ++ a10._1 ++ a11._1 ++ a12._1) ->
        (a1._2 ++ a2._2 ++ a3._2 ++ a4._2 ++ a5._2 ++ a6._2 ++ a7._2 ++ a8._2 ++ a9._2 ++ a10._2 ++ a11._2 ++ a12._2)
    }.getOrElse(Map.empty[String, String] -> Seq(FormError(key, "unbind.failed")))
  }

  def withPrefix(prefix: String): ObjectMapping12[R, A1, A2, A3, A4, A5, A6, A7, A8, A9, A10, A11, A12] = addPrefix(prefix).map(newKey =>
    new ObjectMapping12(apply, unapply, f1, f2, f3, f4, f5, f6, f7, f8, f9, f10, f11, f12, newKey, constraints)
  ).getOrElse(this)

  def verifying(addConstraints: Constraint[R]*): ObjectMapping12[R, A1, A2, A3, A4, A5, A6, A7, A8, A9, A10, A11, A12] = {
    new ObjectMapping12(apply, unapply, f1, f2, f3, f4, f5, f6, f7, f8, f9, f10, f11, f12, key, constraints ++ addConstraints.toSeq)
  }

  val mappings = Seq(this) ++ field1.mappings ++ field2.mappings ++ field3.mappings ++ field4.mappings ++ field5.mappings ++ field6.mappings ++ field7.mappings ++ field8.mappings ++ field9.mappings ++ field10.mappings ++ field11.mappings ++ field12.mappings

}

class ObjectMapping13[R, A1, A2, A3, A4, A5, A6, A7, A8, A9, A10, A11, A12, A13](apply: Function13[A1, A2, A3, A4, A5, A6, A7, A8, A9, A10, A11, A12, A13, R], unapply: Function1[R, Option[(A1, A2, A3, A4, A5, A6, A7, A8, A9, A10, A11, A12, A13)]], f1: (String, Mapping[A1]), f2: (String, Mapping[A2]), f3: (String, Mapping[A3]), f4: (String, Mapping[A4]), f5: (String, Mapping[A5]), f6: (String, Mapping[A6]), f7: (String, Mapping[A7]), f8: (String, Mapping[A8]), f9: (String, Mapping[A9]), f10: (String, Mapping[A10]), f11: (String, Mapping[A11]), f12: (String, Mapping[A12]), f13: (String, Mapping[A13]), val key: String = "", val constraints: Seq[Constraint[R]] = Nil) extends Mapping[R] with ObjectMapping {

  val field1 = f1._2.withPrefix(f1._1).withPrefix(key)

  val field2 = f2._2.withPrefix(f2._1).withPrefix(key)

  val field3 = f3._2.withPrefix(f3._1).withPrefix(key)

  val field4 = f4._2.withPrefix(f4._1).withPrefix(key)

  val field5 = f5._2.withPrefix(f5._1).withPrefix(key)

  val field6 = f6._2.withPrefix(f6._1).withPrefix(key)

  val field7 = f7._2.withPrefix(f7._1).withPrefix(key)

  val field8 = f8._2.withPrefix(f8._1).withPrefix(key)

  val field9 = f9._2.withPrefix(f9._1).withPrefix(key)

  val field10 = f10._2.withPrefix(f10._1).withPrefix(key)

  val field11 = f11._2.withPrefix(f11._1).withPrefix(key)

  val field12 = f12._2.withPrefix(f12._1).withPrefix(key)

  val field13 = f13._2.withPrefix(f13._1).withPrefix(key)

  def bind(data: Map[String, String]): Either[Seq[FormError], R] = {
    merge(field1.bind(data), field2.bind(data), field3.bind(data), field4.bind(data), field5.bind(data), field6.bind(data), field7.bind(data), field8.bind(data), field9.bind(data), field10.bind(data), field11.bind(data), field12.bind(data), field13.bind(data)) match {
      case Left(errors) => Left(errors)
      case Right(values) => {
        applyConstraints(apply(
          values(0).asInstanceOf[A1],
          values(1).asInstanceOf[A2],
          values(2).asInstanceOf[A3],
          values(3).asInstanceOf[A4],
          values(4).asInstanceOf[A5],
          values(5).asInstanceOf[A6],
          values(6).asInstanceOf[A7],
          values(7).asInstanceOf[A8],
          values(8).asInstanceOf[A9],
          values(9).asInstanceOf[A10],
          values(10).asInstanceOf[A11],
          values(11).asInstanceOf[A12],
          values(12).asInstanceOf[A13]
        ))
      }
    }
  }

  def unbind(value: R): Map[String, String] = {
    unapply(value).map { fields =>
      val (v1, v2, v3, v4, v5, v6, v7, v8, v9, v10, v11, v12, v13) = fields
      field1.unbind(v1) ++ field2.unbind(v2) ++ field3.unbind(v3) ++ field4.unbind(v4) ++ field5.unbind(v5) ++ field6.unbind(v6) ++ field7.unbind(v7) ++ field8.unbind(v8) ++ field9.unbind(v9) ++ field10.unbind(v10) ++ field11.unbind(v11) ++ field12.unbind(v12) ++ field13.unbind(v13)
    }.getOrElse(Map.empty)
  }

  def unbindAndValidate(value: R): (Map[String, String], Seq[FormError]) = {
    unapply(value).map { fields =>
      val (v1, v2, v3, v4, v5, v6, v7, v8, v9, v10, v11, v12, v13) = fields
      val a1 = field1.unbindAndValidate(v1)
      val a2 = field2.unbindAndValidate(v2)
      val a3 = field3.unbindAndValidate(v3)
      val a4 = field4.unbindAndValidate(v4)
      val a5 = field5.unbindAndValidate(v5)
      val a6 = field6.unbindAndValidate(v6)
      val a7 = field7.unbindAndValidate(v7)
      val a8 = field8.unbindAndValidate(v8)
      val a9 = field9.unbindAndValidate(v9)
      val a10 = field10.unbindAndValidate(v10)
      val a11 = field11.unbindAndValidate(v11)
      val a12 = field12.unbindAndValidate(v12)
      val a13 = field13.unbindAndValidate(v13)

      (a1._1 ++ a2._1 ++ a3._1 ++ a4._1 ++ a5._1 ++ a6._1 ++ a7._1 ++ a8._1 ++ a9._1 ++ a10._1 ++ a11._1 ++ a12._1 ++ a13._1) ->
        (a1._2 ++ a2._2 ++ a3._2 ++ a4._2 ++ a5._2 ++ a6._2 ++ a7._2 ++ a8._2 ++ a9._2 ++ a10._2 ++ a11._2 ++ a12._2 ++ a13._2)
    }.getOrElse(Map.empty[String, String] -> Seq(FormError(key, "unbind.failed")))
  }

  def withPrefix(prefix: String): ObjectMapping13[R, A1, A2, A3, A4, A5, A6, A7, A8, A9, A10, A11, A12, A13] = addPrefix(prefix).map(newKey =>
    new ObjectMapping13(apply, unapply, f1, f2, f3, f4, f5, f6, f7, f8, f9, f10, f11, f12, f13, newKey, constraints)
  ).getOrElse(this)

  def verifying(addConstraints: Constraint[R]*): ObjectMapping13[R, A1, A2, A3, A4, A5, A6, A7, A8, A9, A10, A11, A12, A13] = {
    new ObjectMapping13(apply, unapply, f1, f2, f3, f4, f5, f6, f7, f8, f9, f10, f11, f12, f13, key, constraints ++ addConstraints.toSeq)
  }

  val mappings = Seq(this) ++ field1.mappings ++ field2.mappings ++ field3.mappings ++ field4.mappings ++ field5.mappings ++ field6.mappings ++ field7.mappings ++ field8.mappings ++ field9.mappings ++ field10.mappings ++ field11.mappings ++ field12.mappings ++ field13.mappings

}

class ObjectMapping14[R, A1, A2, A3, A4, A5, A6, A7, A8, A9, A10, A11, A12, A13, A14](apply: Function14[A1, A2, A3, A4, A5, A6, A7, A8, A9, A10, A11, A12, A13, A14, R], unapply: Function1[R, Option[(A1, A2, A3, A4, A5, A6, A7, A8, A9, A10, A11, A12, A13, A14)]], f1: (String, Mapping[A1]), f2: (String, Mapping[A2]), f3: (String, Mapping[A3]), f4: (String, Mapping[A4]), f5: (String, Mapping[A5]), f6: (String, Mapping[A6]), f7: (String, Mapping[A7]), f8: (String, Mapping[A8]), f9: (String, Mapping[A9]), f10: (String, Mapping[A10]), f11: (String, Mapping[A11]), f12: (String, Mapping[A12]), f13: (String, Mapping[A13]), f14: (String, Mapping[A14]), val key: String = "", val constraints: Seq[Constraint[R]] = Nil) extends Mapping[R] with ObjectMapping {

  val field1 = f1._2.withPrefix(f1._1).withPrefix(key)

  val field2 = f2._2.withPrefix(f2._1).withPrefix(key)

  val field3 = f3._2.withPrefix(f3._1).withPrefix(key)

  val field4 = f4._2.withPrefix(f4._1).withPrefix(key)

  val field5 = f5._2.withPrefix(f5._1).withPrefix(key)

  val field6 = f6._2.withPrefix(f6._1).withPrefix(key)

  val field7 = f7._2.withPrefix(f7._1).withPrefix(key)

  val field8 = f8._2.withPrefix(f8._1).withPrefix(key)

  val field9 = f9._2.withPrefix(f9._1).withPrefix(key)

  val field10 = f10._2.withPrefix(f10._1).withPrefix(key)

  val field11 = f11._2.withPrefix(f11._1).withPrefix(key)

  val field12 = f12._2.withPrefix(f12._1).withPrefix(key)

  val field13 = f13._2.withPrefix(f13._1).withPrefix(key)

  val field14 = f14._2.withPrefix(f14._1).withPrefix(key)

  def bind(data: Map[String, String]): Either[Seq[FormError], R] = {
    merge(field1.bind(data), field2.bind(data), field3.bind(data), field4.bind(data), field5.bind(data), field6.bind(data), field7.bind(data), field8.bind(data), field9.bind(data), field10.bind(data), field11.bind(data), field12.bind(data), field13.bind(data), field14.bind(data)) match {
      case Left(errors) => Left(errors)
      case Right(values) => {
        applyConstraints(apply(
          values(0).asInstanceOf[A1],
          values(1).asInstanceOf[A2],
          values(2).asInstanceOf[A3],
          values(3).asInstanceOf[A4],
          values(4).asInstanceOf[A5],
          values(5).asInstanceOf[A6],
          values(6).asInstanceOf[A7],
          values(7).asInstanceOf[A8],
          values(8).asInstanceOf[A9],
          values(9).asInstanceOf[A10],
          values(10).asInstanceOf[A11],
          values(11).asInstanceOf[A12],
          values(12).asInstanceOf[A13],
          values(13).asInstanceOf[A14]
        ))
      }
    }
  }

  def unbind(value: R): Map[String, String] = {
    unapply(value).map { fields =>
      val (v1, v2, v3, v4, v5, v6, v7, v8, v9, v10, v11, v12, v13, v14) = fields
      field1.unbind(v1) ++ field2.unbind(v2) ++ field3.unbind(v3) ++ field4.unbind(v4) ++ field5.unbind(v5) ++ field6.unbind(v6) ++ field7.unbind(v7) ++ field8.unbind(v8) ++ field9.unbind(v9) ++ field10.unbind(v10) ++ field11.unbind(v11) ++ field12.unbind(v12) ++ field13.unbind(v13) ++ field14.unbind(v14)
    }.getOrElse(Map.empty)
  }

  def unbindAndValidate(value: R): (Map[String, String], Seq[FormError]) = {
    unapply(value).map { fields =>
      val (v1, v2, v3, v4, v5, v6, v7, v8, v9, v10, v11, v12, v13, v14) = fields
      val a1 = field1.unbindAndValidate(v1)
      val a2 = field2.unbindAndValidate(v2)
      val a3 = field3.unbindAndValidate(v3)
      val a4 = field4.unbindAndValidate(v4)
      val a5 = field5.unbindAndValidate(v5)
      val a6 = field6.unbindAndValidate(v6)
      val a7 = field7.unbindAndValidate(v7)
      val a8 = field8.unbindAndValidate(v8)
      val a9 = field9.unbindAndValidate(v9)
      val a10 = field10.unbindAndValidate(v10)
      val a11 = field11.unbindAndValidate(v11)
      val a12 = field12.unbindAndValidate(v12)
      val a13 = field13.unbindAndValidate(v13)
      val a14 = field14.unbindAndValidate(v14)

      (a1._1 ++ a2._1 ++ a3._1 ++ a4._1 ++ a5._1 ++ a6._1 ++ a7._1 ++ a8._1 ++ a9._1 ++ a10._1 ++ a11._1 ++ a12._1 ++ a13._1 ++ a14._1) ->
        (a1._2 ++ a2._2 ++ a3._2 ++ a4._2 ++ a5._2 ++ a6._2 ++ a7._2 ++ a8._2 ++ a9._2 ++ a10._2 ++ a11._2 ++ a12._2 ++ a13._2 ++ a14._2)
    }.getOrElse(Map.empty[String, String] -> Seq(FormError(key, "unbind.failed")))
  }

  def withPrefix(prefix: String): ObjectMapping14[R, A1, A2, A3, A4, A5, A6, A7, A8, A9, A10, A11, A12, A13, A14] = addPrefix(prefix).map(newKey =>
    new ObjectMapping14(apply, unapply, f1, f2, f3, f4, f5, f6, f7, f8, f9, f10, f11, f12, f13, f14, newKey, constraints)
  ).getOrElse(this)

  def verifying(addConstraints: Constraint[R]*): ObjectMapping14[R, A1, A2, A3, A4, A5, A6, A7, A8, A9, A10, A11, A12, A13, A14] = {
    new ObjectMapping14(apply, unapply, f1, f2, f3, f4, f5, f6, f7, f8, f9, f10, f11, f12, f13, f14, key, constraints ++ addConstraints.toSeq)
  }

  val mappings = Seq(this) ++ field1.mappings ++ field2.mappings ++ field3.mappings ++ field4.mappings ++ field5.mappings ++ field6.mappings ++ field7.mappings ++ field8.mappings ++ field9.mappings ++ field10.mappings ++ field11.mappings ++ field12.mappings ++ field13.mappings ++ field14.mappings

}

class ObjectMapping15[R, A1, A2, A3, A4, A5, A6, A7, A8, A9, A10, A11, A12, A13, A14, A15](apply: Function15[A1, A2, A3, A4, A5, A6, A7, A8, A9, A10, A11, A12, A13, A14, A15, R], unapply: Function1[R, Option[(A1, A2, A3, A4, A5, A6, A7, A8, A9, A10, A11, A12, A13, A14, A15)]], f1: (String, Mapping[A1]), f2: (String, Mapping[A2]), f3: (String, Mapping[A3]), f4: (String, Mapping[A4]), f5: (String, Mapping[A5]), f6: (String, Mapping[A6]), f7: (String, Mapping[A7]), f8: (String, Mapping[A8]), f9: (String, Mapping[A9]), f10: (String, Mapping[A10]), f11: (String, Mapping[A11]), f12: (String, Mapping[A12]), f13: (String, Mapping[A13]), f14: (String, Mapping[A14]), f15: (String, Mapping[A15]), val key: String = "", val constraints: Seq[Constraint[R]] = Nil) extends Mapping[R] with ObjectMapping {

  val field1 = f1._2.withPrefix(f1._1).withPrefix(key)

  val field2 = f2._2.withPrefix(f2._1).withPrefix(key)

  val field3 = f3._2.withPrefix(f3._1).withPrefix(key)

  val field4 = f4._2.withPrefix(f4._1).withPrefix(key)

  val field5 = f5._2.withPrefix(f5._1).withPrefix(key)

  val field6 = f6._2.withPrefix(f6._1).withPrefix(key)

  val field7 = f7._2.withPrefix(f7._1).withPrefix(key)

  val field8 = f8._2.withPrefix(f8._1).withPrefix(key)

  val field9 = f9._2.withPrefix(f9._1).withPrefix(key)

  val field10 = f10._2.withPrefix(f10._1).withPrefix(key)

  val field11 = f11._2.withPrefix(f11._1).withPrefix(key)

  val field12 = f12._2.withPrefix(f12._1).withPrefix(key)

  val field13 = f13._2.withPrefix(f13._1).withPrefix(key)

  val field14 = f14._2.withPrefix(f14._1).withPrefix(key)

  val field15 = f15._2.withPrefix(f15._1).withPrefix(key)

  def bind(data: Map[String, String]): Either[Seq[FormError], R] = {
    merge(field1.bind(data), field2.bind(data), field3.bind(data), field4.bind(data), field5.bind(data), field6.bind(data), field7.bind(data), field8.bind(data), field9.bind(data), field10.bind(data), field11.bind(data), field12.bind(data), field13.bind(data), field14.bind(data), field15.bind(data)) match {
      case Left(errors) => Left(errors)
      case Right(values) => {
        applyConstraints(apply(
          values(0).asInstanceOf[A1],
          values(1).asInstanceOf[A2],
          values(2).asInstanceOf[A3],
          values(3).asInstanceOf[A4],
          values(4).asInstanceOf[A5],
          values(5).asInstanceOf[A6],
          values(6).asInstanceOf[A7],
          values(7).asInstanceOf[A8],
          values(8).asInstanceOf[A9],
          values(9).asInstanceOf[A10],
          values(10).asInstanceOf[A11],
          values(11).asInstanceOf[A12],
          values(12).asInstanceOf[A13],
          values(13).asInstanceOf[A14],
          values(14).asInstanceOf[A15]
        ))
      }
    }
  }

  def unbind(value: R): Map[String, String] = {
    unapply(value).map { fields =>
      val (v1, v2, v3, v4, v5, v6, v7, v8, v9, v10, v11, v12, v13, v14, v15) = fields
      field1.unbind(v1) ++ field2.unbind(v2) ++ field3.unbind(v3) ++ field4.unbind(v4) ++ field5.unbind(v5) ++ field6.unbind(v6) ++ field7.unbind(v7) ++ field8.unbind(v8) ++ field9.unbind(v9) ++ field10.unbind(v10) ++ field11.unbind(v11) ++ field12.unbind(v12) ++ field13.unbind(v13) ++ field14.unbind(v14) ++ field15.unbind(v15)
    }.getOrElse(Map.empty)
  }

  def unbindAndValidate(value: R): (Map[String, String], Seq[FormError]) = {
    unapply(value).map { fields =>
      val (v1, v2, v3, v4, v5, v6, v7, v8, v9, v10, v11, v12, v13, v14, v15) = fields
      val a1 = field1.unbindAndValidate(v1)
      val a2 = field2.unbindAndValidate(v2)
      val a3 = field3.unbindAndValidate(v3)
      val a4 = field4.unbindAndValidate(v4)
      val a5 = field5.unbindAndValidate(v5)
      val a6 = field6.unbindAndValidate(v6)
      val a7 = field7.unbindAndValidate(v7)
      val a8 = field8.unbindAndValidate(v8)
      val a9 = field9.unbindAndValidate(v9)
      val a10 = field10.unbindAndValidate(v10)
      val a11 = field11.unbindAndValidate(v11)
      val a12 = field12.unbindAndValidate(v12)
      val a13 = field13.unbindAndValidate(v13)
      val a14 = field14.unbindAndValidate(v14)
      val a15 = field15.unbindAndValidate(v15)

      (a1._1 ++ a2._1 ++ a3._1 ++ a4._1 ++ a5._1 ++ a6._1 ++ a7._1 ++ a8._1 ++ a9._1 ++ a10._1 ++ a11._1 ++ a12._1 ++ a13._1 ++ a14._1 ++ a15._1) ->
        (a1._2 ++ a2._2 ++ a3._2 ++ a4._2 ++ a5._2 ++ a6._2 ++ a7._2 ++ a8._2 ++ a9._2 ++ a10._2 ++ a11._2 ++ a12._2 ++ a13._2 ++ a14._2 ++ a15._2)
    }.getOrElse(Map.empty[String, String] -> Seq(FormError(key, "unbind.failed")))
  }

  def withPrefix(prefix: String): ObjectMapping15[R, A1, A2, A3, A4, A5, A6, A7, A8, A9, A10, A11, A12, A13, A14, A15] = addPrefix(prefix).map(newKey =>
    new ObjectMapping15(apply, unapply, f1, f2, f3, f4, f5, f6, f7, f8, f9, f10, f11, f12, f13, f14, f15, newKey, constraints)
  ).getOrElse(this)

  def verifying(addConstraints: Constraint[R]*): ObjectMapping15[R, A1, A2, A3, A4, A5, A6, A7, A8, A9, A10, A11, A12, A13, A14, A15] = {
    new ObjectMapping15(apply, unapply, f1, f2, f3, f4, f5, f6, f7, f8, f9, f10, f11, f12, f13, f14, f15, key, constraints ++ addConstraints.toSeq)
  }

  val mappings = Seq(this) ++ field1.mappings ++ field2.mappings ++ field3.mappings ++ field4.mappings ++ field5.mappings ++ field6.mappings ++ field7.mappings ++ field8.mappings ++ field9.mappings ++ field10.mappings ++ field11.mappings ++ field12.mappings ++ field13.mappings ++ field14.mappings ++ field15.mappings

}

class ObjectMapping16[R, A1, A2, A3, A4, A5, A6, A7, A8, A9, A10, A11, A12, A13, A14, A15, A16](apply: Function16[A1, A2, A3, A4, A5, A6, A7, A8, A9, A10, A11, A12, A13, A14, A15, A16, R], unapply: Function1[R, Option[(A1, A2, A3, A4, A5, A6, A7, A8, A9, A10, A11, A12, A13, A14, A15, A16)]], f1: (String, Mapping[A1]), f2: (String, Mapping[A2]), f3: (String, Mapping[A3]), f4: (String, Mapping[A4]), f5: (String, Mapping[A5]), f6: (String, Mapping[A6]), f7: (String, Mapping[A7]), f8: (String, Mapping[A8]), f9: (String, Mapping[A9]), f10: (String, Mapping[A10]), f11: (String, Mapping[A11]), f12: (String, Mapping[A12]), f13: (String, Mapping[A13]), f14: (String, Mapping[A14]), f15: (String, Mapping[A15]), f16: (String, Mapping[A16]), val key: String = "", val constraints: Seq[Constraint[R]] = Nil) extends Mapping[R] with ObjectMapping {

  val field1 = f1._2.withPrefix(f1._1).withPrefix(key)

  val field2 = f2._2.withPrefix(f2._1).withPrefix(key)

  val field3 = f3._2.withPrefix(f3._1).withPrefix(key)

  val field4 = f4._2.withPrefix(f4._1).withPrefix(key)

  val field5 = f5._2.withPrefix(f5._1).withPrefix(key)

  val field6 = f6._2.withPrefix(f6._1).withPrefix(key)

  val field7 = f7._2.withPrefix(f7._1).withPrefix(key)

  val field8 = f8._2.withPrefix(f8._1).withPrefix(key)

  val field9 = f9._2.withPrefix(f9._1).withPrefix(key)

  val field10 = f10._2.withPrefix(f10._1).withPrefix(key)

  val field11 = f11._2.withPrefix(f11._1).withPrefix(key)

  val field12 = f12._2.withPrefix(f12._1).withPrefix(key)

  val field13 = f13._2.withPrefix(f13._1).withPrefix(key)

  val field14 = f14._2.withPrefix(f14._1).withPrefix(key)

  val field15 = f15._2.withPrefix(f15._1).withPrefix(key)

  val field16 = f16._2.withPrefix(f16._1).withPrefix(key)

  def bind(data: Map[String, String]): Either[Seq[FormError], R] = {
    merge(field1.bind(data), field2.bind(data), field3.bind(data), field4.bind(data), field5.bind(data), field6.bind(data), field7.bind(data), field8.bind(data), field9.bind(data), field10.bind(data), field11.bind(data), field12.bind(data), field13.bind(data), field14.bind(data), field15.bind(data), field16.bind(data)) match {
      case Left(errors) => Left(errors)
      case Right(values) => {
        applyConstraints(apply(
          values(0).asInstanceOf[A1],
          values(1).asInstanceOf[A2],
          values(2).asInstanceOf[A3],
          values(3).asInstanceOf[A4],
          values(4).asInstanceOf[A5],
          values(5).asInstanceOf[A6],
          values(6).asInstanceOf[A7],
          values(7).asInstanceOf[A8],
          values(8).asInstanceOf[A9],
          values(9).asInstanceOf[A10],
          values(10).asInstanceOf[A11],
          values(11).asInstanceOf[A12],
          values(12).asInstanceOf[A13],
          values(13).asInstanceOf[A14],
          values(14).asInstanceOf[A15],
          values(15).asInstanceOf[A16]
        ))
      }
    }
  }

  def unbind(value: R): Map[String, String] = {
    unapply(value).map { fields =>
      val (v1, v2, v3, v4, v5, v6, v7, v8, v9, v10, v11, v12, v13, v14, v15, v16) = fields
      field1.unbind(v1) ++ field2.unbind(v2) ++ field3.unbind(v3) ++ field4.unbind(v4) ++ field5.unbind(v5) ++ field6.unbind(v6) ++ field7.unbind(v7) ++ field8.unbind(v8) ++ field9.unbind(v9) ++ field10.unbind(v10) ++ field11.unbind(v11) ++ field12.unbind(v12) ++ field13.unbind(v13) ++ field14.unbind(v14) ++ field15.unbind(v15) ++ field16.unbind(v16)
    }.getOrElse(Map.empty)
  }

  def unbindAndValidate(value: R): (Map[String, String], Seq[FormError]) = {
    unapply(value).map { fields =>
      val (v1, v2, v3, v4, v5, v6, v7, v8, v9, v10, v11, v12, v13, v14, v15, v16) = fields
      val a1 = field1.unbindAndValidate(v1)
      val a2 = field2.unbindAndValidate(v2)
      val a3 = field3.unbindAndValidate(v3)
      val a4 = field4.unbindAndValidate(v4)
      val a5 = field5.unbindAndValidate(v5)
      val a6 = field6.unbindAndValidate(v6)
      val a7 = field7.unbindAndValidate(v7)
      val a8 = field8.unbindAndValidate(v8)
      val a9 = field9.unbindAndValidate(v9)
      val a10 = field10.unbindAndValidate(v10)
      val a11 = field11.unbindAndValidate(v11)
      val a12 = field12.unbindAndValidate(v12)
      val a13 = field13.unbindAndValidate(v13)
      val a14 = field14.unbindAndValidate(v14)
      val a15 = field15.unbindAndValidate(v15)
      val a16 = field16.unbindAndValidate(v16)

      (a1._1 ++ a2._1 ++ a3._1 ++ a4._1 ++ a5._1 ++ a6._1 ++ a7._1 ++ a8._1 ++ a9._1 ++ a10._1 ++ a11._1 ++ a12._1 ++ a13._1 ++ a14._1 ++ a15._1 ++ a16._1) ->
        (a1._2 ++ a2._2 ++ a3._2 ++ a4._2 ++ a5._2 ++ a6._2 ++ a7._2 ++ a8._2 ++ a9._2 ++ a10._2 ++ a11._2 ++ a12._2 ++ a13._2 ++ a14._2 ++ a15._2 ++ a16._2)
    }.getOrElse(Map.empty[String, String] -> Seq(FormError(key, "unbind.failed")))
  }

  def withPrefix(prefix: String): ObjectMapping16[R, A1, A2, A3, A4, A5, A6, A7, A8, A9, A10, A11, A12, A13, A14, A15, A16] = addPrefix(prefix).map(newKey =>
    new ObjectMapping16(apply, unapply, f1, f2, f3, f4, f5, f6, f7, f8, f9, f10, f11, f12, f13, f14, f15, f16, newKey, constraints)
  ).getOrElse(this)

  def verifying(addConstraints: Constraint[R]*): ObjectMapping16[R, A1, A2, A3, A4, A5, A6, A7, A8, A9, A10, A11, A12, A13, A14, A15, A16] = {
    new ObjectMapping16(apply, unapply, f1, f2, f3, f4, f5, f6, f7, f8, f9, f10, f11, f12, f13, f14, f15, f16, key, constraints ++ addConstraints.toSeq)
  }

  val mappings = Seq(this) ++ field1.mappings ++ field2.mappings ++ field3.mappings ++ field4.mappings ++ field5.mappings ++ field6.mappings ++ field7.mappings ++ field8.mappings ++ field9.mappings ++ field10.mappings ++ field11.mappings ++ field12.mappings ++ field13.mappings ++ field14.mappings ++ field15.mappings ++ field16.mappings

}

class ObjectMapping17[R, A1, A2, A3, A4, A5, A6, A7, A8, A9, A10, A11, A12, A13, A14, A15, A16, A17](apply: Function17[A1, A2, A3, A4, A5, A6, A7, A8, A9, A10, A11, A12, A13, A14, A15, A16, A17, R], unapply: Function1[R, Option[(A1, A2, A3, A4, A5, A6, A7, A8, A9, A10, A11, A12, A13, A14, A15, A16, A17)]], f1: (String, Mapping[A1]), f2: (String, Mapping[A2]), f3: (String, Mapping[A3]), f4: (String, Mapping[A4]), f5: (String, Mapping[A5]), f6: (String, Mapping[A6]), f7: (String, Mapping[A7]), f8: (String, Mapping[A8]), f9: (String, Mapping[A9]), f10: (String, Mapping[A10]), f11: (String, Mapping[A11]), f12: (String, Mapping[A12]), f13: (String, Mapping[A13]), f14: (String, Mapping[A14]), f15: (String, Mapping[A15]), f16: (String, Mapping[A16]), f17: (String, Mapping[A17]), val key: String = "", val constraints: Seq[Constraint[R]] = Nil) extends Mapping[R] with ObjectMapping {

  val field1 = f1._2.withPrefix(f1._1).withPrefix(key)

  val field2 = f2._2.withPrefix(f2._1).withPrefix(key)

  val field3 = f3._2.withPrefix(f3._1).withPrefix(key)

  val field4 = f4._2.withPrefix(f4._1).withPrefix(key)

  val field5 = f5._2.withPrefix(f5._1).withPrefix(key)

  val field6 = f6._2.withPrefix(f6._1).withPrefix(key)

  val field7 = f7._2.withPrefix(f7._1).withPrefix(key)

  val field8 = f8._2.withPrefix(f8._1).withPrefix(key)

  val field9 = f9._2.withPrefix(f9._1).withPrefix(key)

  val field10 = f10._2.withPrefix(f10._1).withPrefix(key)

  val field11 = f11._2.withPrefix(f11._1).withPrefix(key)

  val field12 = f12._2.withPrefix(f12._1).withPrefix(key)

  val field13 = f13._2.withPrefix(f13._1).withPrefix(key)

  val field14 = f14._2.withPrefix(f14._1).withPrefix(key)

  val field15 = f15._2.withPrefix(f15._1).withPrefix(key)

  val field16 = f16._2.withPrefix(f16._1).withPrefix(key)

  val field17 = f17._2.withPrefix(f17._1).withPrefix(key)

  def bind(data: Map[String, String]): Either[Seq[FormError], R] = {
    merge(field1.bind(data), field2.bind(data), field3.bind(data), field4.bind(data), field5.bind(data), field6.bind(data), field7.bind(data), field8.bind(data), field9.bind(data), field10.bind(data), field11.bind(data), field12.bind(data), field13.bind(data), field14.bind(data), field15.bind(data), field16.bind(data), field17.bind(data)) match {
      case Left(errors) => Left(errors)
      case Right(values) => {
        applyConstraints(apply(
          values(0).asInstanceOf[A1],
          values(1).asInstanceOf[A2],
          values(2).asInstanceOf[A3],
          values(3).asInstanceOf[A4],
          values(4).asInstanceOf[A5],
          values(5).asInstanceOf[A6],
          values(6).asInstanceOf[A7],
          values(7).asInstanceOf[A8],
          values(8).asInstanceOf[A9],
          values(9).asInstanceOf[A10],
          values(10).asInstanceOf[A11],
          values(11).asInstanceOf[A12],
          values(12).asInstanceOf[A13],
          values(13).asInstanceOf[A14],
          values(14).asInstanceOf[A15],
          values(15).asInstanceOf[A16],
          values(16).asInstanceOf[A17]
        ))
      }
    }
  }

  def unbind(value: R): Map[String, String] = {
    unapply(value).map { fields =>
      val (v1, v2, v3, v4, v5, v6, v7, v8, v9, v10, v11, v12, v13, v14, v15, v16, v17) = fields
      field1.unbind(v1) ++ field2.unbind(v2) ++ field3.unbind(v3) ++ field4.unbind(v4) ++ field5.unbind(v5) ++ field6.unbind(v6) ++ field7.unbind(v7) ++ field8.unbind(v8) ++ field9.unbind(v9) ++ field10.unbind(v10) ++ field11.unbind(v11) ++ field12.unbind(v12) ++ field13.unbind(v13) ++ field14.unbind(v14) ++ field15.unbind(v15) ++ field16.unbind(v16) ++ field17.unbind(v17)
    }.getOrElse(Map.empty)
  }

  def unbindAndValidate(value: R): (Map[String, String], Seq[FormError]) = {
    unapply(value).map { fields =>
      val (v1, v2, v3, v4, v5, v6, v7, v8, v9, v10, v11, v12, v13, v14, v15, v16, v17) = fields
      val a1 = field1.unbindAndValidate(v1)
      val a2 = field2.unbindAndValidate(v2)
      val a3 = field3.unbindAndValidate(v3)
      val a4 = field4.unbindAndValidate(v4)
      val a5 = field5.unbindAndValidate(v5)
      val a6 = field6.unbindAndValidate(v6)
      val a7 = field7.unbindAndValidate(v7)
      val a8 = field8.unbindAndValidate(v8)
      val a9 = field9.unbindAndValidate(v9)
      val a10 = field10.unbindAndValidate(v10)
      val a11 = field11.unbindAndValidate(v11)
      val a12 = field12.unbindAndValidate(v12)
      val a13 = field13.unbindAndValidate(v13)
      val a14 = field14.unbindAndValidate(v14)
      val a15 = field15.unbindAndValidate(v15)
      val a16 = field16.unbindAndValidate(v16)
      val a17 = field17.unbindAndValidate(v17)

      (a1._1 ++ a2._1 ++ a3._1 ++ a4._1 ++ a5._1 ++ a6._1 ++ a7._1 ++ a8._1 ++ a9._1 ++ a10._1 ++ a11._1 ++ a12._1 ++ a13._1 ++ a14._1 ++ a15._1 ++ a16._1 ++ a17._1) ->
        (a1._2 ++ a2._2 ++ a3._2 ++ a4._2 ++ a5._2 ++ a6._2 ++ a7._2 ++ a8._2 ++ a9._2 ++ a10._2 ++ a11._2 ++ a12._2 ++ a13._2 ++ a14._2 ++ a15._2 ++ a16._2 ++ a17._2)
    }.getOrElse(Map.empty[String, String] -> Seq(FormError(key, "unbind.failed")))
  }

  def withPrefix(prefix: String): ObjectMapping17[R, A1, A2, A3, A4, A5, A6, A7, A8, A9, A10, A11, A12, A13, A14, A15, A16, A17] = addPrefix(prefix).map(newKey =>
    new ObjectMapping17(apply, unapply, f1, f2, f3, f4, f5, f6, f7, f8, f9, f10, f11, f12, f13, f14, f15, f16, f17, newKey, constraints)
  ).getOrElse(this)

  def verifying(addConstraints: Constraint[R]*): ObjectMapping17[R, A1, A2, A3, A4, A5, A6, A7, A8, A9, A10, A11, A12, A13, A14, A15, A16, A17] = {
    new ObjectMapping17(apply, unapply, f1, f2, f3, f4, f5, f6, f7, f8, f9, f10, f11, f12, f13, f14, f15, f16, f17, key, constraints ++ addConstraints.toSeq)
  }

  val mappings = Seq(this) ++ field1.mappings ++ field2.mappings ++ field3.mappings ++ field4.mappings ++ field5.mappings ++ field6.mappings ++ field7.mappings ++ field8.mappings ++ field9.mappings ++ field10.mappings ++ field11.mappings ++ field12.mappings ++ field13.mappings ++ field14.mappings ++ field15.mappings ++ field16.mappings ++ field17.mappings

}

class ObjectMapping18[R, A1, A2, A3, A4, A5, A6, A7, A8, A9, A10, A11, A12, A13, A14, A15, A16, A17, A18](apply: Function18[A1, A2, A3, A4, A5, A6, A7, A8, A9, A10, A11, A12, A13, A14, A15, A16, A17, A18, R], unapply: Function1[R, Option[(A1, A2, A3, A4, A5, A6, A7, A8, A9, A10, A11, A12, A13, A14, A15, A16, A17, A18)]], f1: (String, Mapping[A1]), f2: (String, Mapping[A2]), f3: (String, Mapping[A3]), f4: (String, Mapping[A4]), f5: (String, Mapping[A5]), f6: (String, Mapping[A6]), f7: (String, Mapping[A7]), f8: (String, Mapping[A8]), f9: (String, Mapping[A9]), f10: (String, Mapping[A10]), f11: (String, Mapping[A11]), f12: (String, Mapping[A12]), f13: (String, Mapping[A13]), f14: (String, Mapping[A14]), f15: (String, Mapping[A15]), f16: (String, Mapping[A16]), f17: (String, Mapping[A17]), f18: (String, Mapping[A18]), val key: String = "", val constraints: Seq[Constraint[R]] = Nil) extends Mapping[R] with ObjectMapping {

  val field1 = f1._2.withPrefix(f1._1).withPrefix(key)

  val field2 = f2._2.withPrefix(f2._1).withPrefix(key)

  val field3 = f3._2.withPrefix(f3._1).withPrefix(key)

  val field4 = f4._2.withPrefix(f4._1).withPrefix(key)

  val field5 = f5._2.withPrefix(f5._1).withPrefix(key)

  val field6 = f6._2.withPrefix(f6._1).withPrefix(key)

  val field7 = f7._2.withPrefix(f7._1).withPrefix(key)

  val field8 = f8._2.withPrefix(f8._1).withPrefix(key)

  val field9 = f9._2.withPrefix(f9._1).withPrefix(key)

  val field10 = f10._2.withPrefix(f10._1).withPrefix(key)

  val field11 = f11._2.withPrefix(f11._1).withPrefix(key)

  val field12 = f12._2.withPrefix(f12._1).withPrefix(key)

  val field13 = f13._2.withPrefix(f13._1).withPrefix(key)

  val field14 = f14._2.withPrefix(f14._1).withPrefix(key)

  val field15 = f15._2.withPrefix(f15._1).withPrefix(key)

  val field16 = f16._2.withPrefix(f16._1).withPrefix(key)

  val field17 = f17._2.withPrefix(f17._1).withPrefix(key)

  val field18 = f18._2.withPrefix(f18._1).withPrefix(key)

  def bind(data: Map[String, String]): Either[Seq[FormError], R] = {
    merge(field1.bind(data), field2.bind(data), field3.bind(data), field4.bind(data), field5.bind(data), field6.bind(data), field7.bind(data), field8.bind(data), field9.bind(data), field10.bind(data), field11.bind(data), field12.bind(data), field13.bind(data), field14.bind(data), field15.bind(data), field16.bind(data), field17.bind(data), field18.bind(data)) match {
      case Left(errors) => Left(errors)
      case Right(values) => {
        applyConstraints(apply(
          values(0).asInstanceOf[A1],
          values(1).asInstanceOf[A2],
          values(2).asInstanceOf[A3],
          values(3).asInstanceOf[A4],
          values(4).asInstanceOf[A5],
          values(5).asInstanceOf[A6],
          values(6).asInstanceOf[A7],
          values(7).asInstanceOf[A8],
          values(8).asInstanceOf[A9],
          values(9).asInstanceOf[A10],
          values(10).asInstanceOf[A11],
          values(11).asInstanceOf[A12],
          values(12).asInstanceOf[A13],
          values(13).asInstanceOf[A14],
          values(14).asInstanceOf[A15],
          values(15).asInstanceOf[A16],
          values(16).asInstanceOf[A17],
          values(17).asInstanceOf[A18]
        ))
      }
    }
  }

  def unbind(value: R): Map[String, String] = {
    unapply(value).map { fields =>
      val (v1, v2, v3, v4, v5, v6, v7, v8, v9, v10, v11, v12, v13, v14, v15, v16, v17, v18) = fields
      field1.unbind(v1) ++ field2.unbind(v2) ++ field3.unbind(v3) ++ field4.unbind(v4) ++ field5.unbind(v5) ++ field6.unbind(v6) ++ field7.unbind(v7) ++ field8.unbind(v8) ++ field9.unbind(v9) ++ field10.unbind(v10) ++ field11.unbind(v11) ++ field12.unbind(v12) ++ field13.unbind(v13) ++ field14.unbind(v14) ++ field15.unbind(v15) ++ field16.unbind(v16) ++ field17.unbind(v17) ++ field18.unbind(v18)
    }.getOrElse(Map.empty)
  }

  def unbindAndValidate(value: R): (Map[String, String], Seq[FormError]) = {
    unapply(value).map { fields =>
      val (v1, v2, v3, v4, v5, v6, v7, v8, v9, v10, v11, v12, v13, v14, v15, v16, v17, v18) = fields
      val a1 = field1.unbindAndValidate(v1)
      val a2 = field2.unbindAndValidate(v2)
      val a3 = field3.unbindAndValidate(v3)
      val a4 = field4.unbindAndValidate(v4)
      val a5 = field5.unbindAndValidate(v5)
      val a6 = field6.unbindAndValidate(v6)
      val a7 = field7.unbindAndValidate(v7)
      val a8 = field8.unbindAndValidate(v8)
      val a9 = field9.unbindAndValidate(v9)
      val a10 = field10.unbindAndValidate(v10)
      val a11 = field11.unbindAndValidate(v11)
      val a12 = field12.unbindAndValidate(v12)
      val a13 = field13.unbindAndValidate(v13)
      val a14 = field14.unbindAndValidate(v14)
      val a15 = field15.unbindAndValidate(v15)
      val a16 = field16.unbindAndValidate(v16)
      val a17 = field17.unbindAndValidate(v17)
      val a18 = field18.unbindAndValidate(v18)

      (a1._1 ++ a2._1 ++ a3._1 ++ a4._1 ++ a5._1 ++ a6._1 ++ a7._1 ++ a8._1 ++ a9._1 ++ a10._1 ++ a11._1 ++ a12._1 ++ a13._1 ++ a14._1 ++ a15._1 ++ a16._1 ++ a17._1 ++ a18._1) ->
        (a1._2 ++ a2._2 ++ a3._2 ++ a4._2 ++ a5._2 ++ a6._2 ++ a7._2 ++ a8._2 ++ a9._2 ++ a10._2 ++ a11._2 ++ a12._2 ++ a13._2 ++ a14._2 ++ a15._2 ++ a16._2 ++ a17._2 ++ a18._2)
    }.getOrElse(Map.empty[String, String] -> Seq(FormError(key, "unbind.failed")))
  }

  def withPrefix(prefix: String): ObjectMapping18[R, A1, A2, A3, A4, A5, A6, A7, A8, A9, A10, A11, A12, A13, A14, A15, A16, A17, A18] = addPrefix(prefix).map(newKey =>
    new ObjectMapping18(apply, unapply, f1, f2, f3, f4, f5, f6, f7, f8, f9, f10, f11, f12, f13, f14, f15, f16, f17, f18, newKey, constraints)
  ).getOrElse(this)

  def verifying(addConstraints: Constraint[R]*): ObjectMapping18[R, A1, A2, A3, A4, A5, A6, A7, A8, A9, A10, A11, A12, A13, A14, A15, A16, A17, A18] = {
    new ObjectMapping18(apply, unapply, f1, f2, f3, f4, f5, f6, f7, f8, f9, f10, f11, f12, f13, f14, f15, f16, f17, f18, key, constraints ++ addConstraints.toSeq)
  }

  val mappings = Seq(this) ++ field1.mappings ++ field2.mappings ++ field3.mappings ++ field4.mappings ++ field5.mappings ++ field6.mappings ++ field7.mappings ++ field8.mappings ++ field9.mappings ++ field10.mappings ++ field11.mappings ++ field12.mappings ++ field13.mappings ++ field14.mappings ++ field15.mappings ++ field16.mappings ++ field17.mappings ++ field18.mappings

}

class ObjectMapping19[R, A1, A2, A3, A4, A5, A6, A7, A8, A9, A10, A11, A12, A13, A14, A15, A16, A17, A18, A19](apply: Function19[A1, A2, A3, A4, A5, A6, A7, A8, A9, A10, A11, A12, A13, A14, A15, A16, A17, A18, A19, R], unapply: Function1[R, Option[(A1, A2, A3, A4, A5, A6, A7, A8, A9, A10, A11, A12, A13, A14, A15, A16, A17, A18, A19)]], f1: (String, Mapping[A1]), f2: (String, Mapping[A2]), f3: (String, Mapping[A3]), f4: (String, Mapping[A4]), f5: (String, Mapping[A5]), f6: (String, Mapping[A6]), f7: (String, Mapping[A7]), f8: (String, Mapping[A8]), f9: (String, Mapping[A9]), f10: (String, Mapping[A10]), f11: (String, Mapping[A11]), f12: (String, Mapping[A12]), f13: (String, Mapping[A13]), f14: (String, Mapping[A14]), f15: (String, Mapping[A15]), f16: (String, Mapping[A16]), f17: (String, Mapping[A17]), f18: (String, Mapping[A18]), f19: (String, Mapping[A19]), val key: String = "", val constraints: Seq[Constraint[R]] = Nil) extends Mapping[R] with ObjectMapping {

  val field1 = f1._2.withPrefix(f1._1).withPrefix(key)

  val field2 = f2._2.withPrefix(f2._1).withPrefix(key)

  val field3 = f3._2.withPrefix(f3._1).withPrefix(key)

  val field4 = f4._2.withPrefix(f4._1).withPrefix(key)

  val field5 = f5._2.withPrefix(f5._1).withPrefix(key)

  val field6 = f6._2.withPrefix(f6._1).withPrefix(key)

  val field7 = f7._2.withPrefix(f7._1).withPrefix(key)

  val field8 = f8._2.withPrefix(f8._1).withPrefix(key)

  val field9 = f9._2.withPrefix(f9._1).withPrefix(key)

  val field10 = f10._2.withPrefix(f10._1).withPrefix(key)

  val field11 = f11._2.withPrefix(f11._1).withPrefix(key)

  val field12 = f12._2.withPrefix(f12._1).withPrefix(key)

  val field13 = f13._2.withPrefix(f13._1).withPrefix(key)

  val field14 = f14._2.withPrefix(f14._1).withPrefix(key)

  val field15 = f15._2.withPrefix(f15._1).withPrefix(key)

  val field16 = f16._2.withPrefix(f16._1).withPrefix(key)

  val field17 = f17._2.withPrefix(f17._1).withPrefix(key)

  val field18 = f18._2.withPrefix(f18._1).withPrefix(key)

  val field19 = f19._2.withPrefix(f19._1).withPrefix(key)

  def bind(data: Map[String, String]): Either[Seq[FormError], R] = {
    merge(field1.bind(data), field2.bind(data), field3.bind(data), field4.bind(data), field5.bind(data), field6.bind(data), field7.bind(data), field8.bind(data), field9.bind(data), field10.bind(data), field11.bind(data), field12.bind(data), field13.bind(data), field14.bind(data), field15.bind(data), field16.bind(data), field17.bind(data), field18.bind(data), field19.bind(data)) match {
      case Left(errors) => Left(errors)
      case Right(values) => {
        applyConstraints(apply(
          values(0).asInstanceOf[A1],
          values(1).asInstanceOf[A2],
          values(2).asInstanceOf[A3],
          values(3).asInstanceOf[A4],
          values(4).asInstanceOf[A5],
          values(5).asInstanceOf[A6],
          values(6).asInstanceOf[A7],
          values(7).asInstanceOf[A8],
          values(8).asInstanceOf[A9],
          values(9).asInstanceOf[A10],
          values(10).asInstanceOf[A11],
          values(11).asInstanceOf[A12],
          values(12).asInstanceOf[A13],
          values(13).asInstanceOf[A14],
          values(14).asInstanceOf[A15],
          values(15).asInstanceOf[A16],
          values(16).asInstanceOf[A17],
          values(17).asInstanceOf[A18],
          values(18).asInstanceOf[A19]
        ))
      }
    }
  }

  def unbind(value: R): Map[String, String] = {
    unapply(value).map { fields =>
      val (v1, v2, v3, v4, v5, v6, v7, v8, v9, v10, v11, v12, v13, v14, v15, v16, v17, v18, v19) = fields
      field1.unbind(v1) ++ field2.unbind(v2) ++ field3.unbind(v3) ++ field4.unbind(v4) ++ field5.unbind(v5) ++ field6.unbind(v6) ++ field7.unbind(v7) ++ field8.unbind(v8) ++ field9.unbind(v9) ++ field10.unbind(v10) ++ field11.unbind(v11) ++ field12.unbind(v12) ++ field13.unbind(v13) ++ field14.unbind(v14) ++ field15.unbind(v15) ++ field16.unbind(v16) ++ field17.unbind(v17) ++ field18.unbind(v18) ++ field19.unbind(v19)
    }.getOrElse(Map.empty)
  }

  def unbindAndValidate(value: R): (Map[String, String], Seq[FormError]) = {
    unapply(value).map { fields =>
      val (v1, v2, v3, v4, v5, v6, v7, v8, v9, v10, v11, v12, v13, v14, v15, v16, v17, v18, v19) = fields
      val a1 = field1.unbindAndValidate(v1)
      val a2 = field2.unbindAndValidate(v2)
      val a3 = field3.unbindAndValidate(v3)
      val a4 = field4.unbindAndValidate(v4)
      val a5 = field5.unbindAndValidate(v5)
      val a6 = field6.unbindAndValidate(v6)
      val a7 = field7.unbindAndValidate(v7)
      val a8 = field8.unbindAndValidate(v8)
      val a9 = field9.unbindAndValidate(v9)
      val a10 = field10.unbindAndValidate(v10)
      val a11 = field11.unbindAndValidate(v11)
      val a12 = field12.unbindAndValidate(v12)
      val a13 = field13.unbindAndValidate(v13)
      val a14 = field14.unbindAndValidate(v14)
      val a15 = field15.unbindAndValidate(v15)
      val a16 = field16.unbindAndValidate(v16)
      val a17 = field17.unbindAndValidate(v17)
      val a18 = field18.unbindAndValidate(v18)
      val a19 = field19.unbindAndValidate(v19)

      (a1._1 ++ a2._1 ++ a3._1 ++ a4._1 ++ a5._1 ++ a6._1 ++ a7._1 ++ a8._1 ++ a9._1 ++ a10._1 ++ a11._1 ++ a12._1 ++ a13._1 ++ a14._1 ++ a15._1 ++ a16._1 ++ a17._1 ++ a18._1 ++ a19._1) ->
        (a1._2 ++ a2._2 ++ a3._2 ++ a4._2 ++ a5._2 ++ a6._2 ++ a7._2 ++ a8._2 ++ a9._2 ++ a10._2 ++ a11._2 ++ a12._2 ++ a13._2 ++ a14._2 ++ a15._2 ++ a16._2 ++ a17._2 ++ a18._2 ++ a19._2)
    }.getOrElse(Map.empty[String, String] -> Seq(FormError(key, "unbind.failed")))
  }

  def withPrefix(prefix: String): ObjectMapping19[R, A1, A2, A3, A4, A5, A6, A7, A8, A9, A10, A11, A12, A13, A14, A15, A16, A17, A18, A19] = addPrefix(prefix).map(newKey =>
    new ObjectMapping19(apply, unapply, f1, f2, f3, f4, f5, f6, f7, f8, f9, f10, f11, f12, f13, f14, f15, f16, f17, f18, f19, newKey, constraints)
  ).getOrElse(this)

  def verifying(addConstraints: Constraint[R]*): ObjectMapping19[R, A1, A2, A3, A4, A5, A6, A7, A8, A9, A10, A11, A12, A13, A14, A15, A16, A17, A18, A19] = {
    new ObjectMapping19(apply, unapply, f1, f2, f3, f4, f5, f6, f7, f8, f9, f10, f11, f12, f13, f14, f15, f16, f17, f18, f19, key, constraints ++ addConstraints.toSeq)
  }

  val mappings = Seq(this) ++ field1.mappings ++ field2.mappings ++ field3.mappings ++ field4.mappings ++ field5.mappings ++ field6.mappings ++ field7.mappings ++ field8.mappings ++ field9.mappings ++ field10.mappings ++ field11.mappings ++ field12.mappings ++ field13.mappings ++ field14.mappings ++ field15.mappings ++ field16.mappings ++ field17.mappings ++ field18.mappings ++ field19.mappings

}

class ObjectMapping20[R, A1, A2, A3, A4, A5, A6, A7, A8, A9, A10, A11, A12, A13, A14, A15, A16, A17, A18, A19, A20](apply: Function20[A1, A2, A3, A4, A5, A6, A7, A8, A9, A10, A11, A12, A13, A14, A15, A16, A17, A18, A19, A20, R], unapply: Function1[R, Option[(A1, A2, A3, A4, A5, A6, A7, A8, A9, A10, A11, A12, A13, A14, A15, A16, A17, A18, A19, A20)]], f1: (String, Mapping[A1]), f2: (String, Mapping[A2]), f3: (String, Mapping[A3]), f4: (String, Mapping[A4]), f5: (String, Mapping[A5]), f6: (String, Mapping[A6]), f7: (String, Mapping[A7]), f8: (String, Mapping[A8]), f9: (String, Mapping[A9]), f10: (String, Mapping[A10]), f11: (String, Mapping[A11]), f12: (String, Mapping[A12]), f13: (String, Mapping[A13]), f14: (String, Mapping[A14]), f15: (String, Mapping[A15]), f16: (String, Mapping[A16]), f17: (String, Mapping[A17]), f18: (String, Mapping[A18]), f19: (String, Mapping[A19]), f20: (String, Mapping[A20]), val key: String = "", val constraints: Seq[Constraint[R]] = Nil) extends Mapping[R] with ObjectMapping {

  val field1 = f1._2.withPrefix(f1._1).withPrefix(key)

  val field2 = f2._2.withPrefix(f2._1).withPrefix(key)

  val field3 = f3._2.withPrefix(f3._1).withPrefix(key)

  val field4 = f4._2.withPrefix(f4._1).withPrefix(key)

  val field5 = f5._2.withPrefix(f5._1).withPrefix(key)

  val field6 = f6._2.withPrefix(f6._1).withPrefix(key)

  val field7 = f7._2.withPrefix(f7._1).withPrefix(key)

  val field8 = f8._2.withPrefix(f8._1).withPrefix(key)

  val field9 = f9._2.withPrefix(f9._1).withPrefix(key)

  val field10 = f10._2.withPrefix(f10._1).withPrefix(key)

  val field11 = f11._2.withPrefix(f11._1).withPrefix(key)

  val field12 = f12._2.withPrefix(f12._1).withPrefix(key)

  val field13 = f13._2.withPrefix(f13._1).withPrefix(key)

  val field14 = f14._2.withPrefix(f14._1).withPrefix(key)

  val field15 = f15._2.withPrefix(f15._1).withPrefix(key)

  val field16 = f16._2.withPrefix(f16._1).withPrefix(key)

  val field17 = f17._2.withPrefix(f17._1).withPrefix(key)

  val field18 = f18._2.withPrefix(f18._1).withPrefix(key)

  val field19 = f19._2.withPrefix(f19._1).withPrefix(key)

  val field20 = f20._2.withPrefix(f20._1).withPrefix(key)

  def bind(data: Map[String, String]): Either[Seq[FormError], R] = {
    merge(field1.bind(data), field2.bind(data), field3.bind(data), field4.bind(data), field5.bind(data), field6.bind(data), field7.bind(data), field8.bind(data), field9.bind(data), field10.bind(data), field11.bind(data), field12.bind(data), field13.bind(data), field14.bind(data), field15.bind(data), field16.bind(data), field17.bind(data), field18.bind(data), field19.bind(data), field20.bind(data)) match {
      case Left(errors) => Left(errors)
      case Right(values) => {
        applyConstraints(apply(
          values(0).asInstanceOf[A1],
          values(1).asInstanceOf[A2],
          values(2).asInstanceOf[A3],
          values(3).asInstanceOf[A4],
          values(4).asInstanceOf[A5],
          values(5).asInstanceOf[A6],
          values(6).asInstanceOf[A7],
          values(7).asInstanceOf[A8],
          values(8).asInstanceOf[A9],
          values(9).asInstanceOf[A10],
          values(10).asInstanceOf[A11],
          values(11).asInstanceOf[A12],
          values(12).asInstanceOf[A13],
          values(13).asInstanceOf[A14],
          values(14).asInstanceOf[A15],
          values(15).asInstanceOf[A16],
          values(16).asInstanceOf[A17],
          values(17).asInstanceOf[A18],
          values(18).asInstanceOf[A19],
          values(19).asInstanceOf[A20]
        ))
      }
    }
  }

  def unbind(value: R): Map[String, String] = {
    unapply(value).map { fields =>
      val (v1, v2, v3, v4, v5, v6, v7, v8, v9, v10, v11, v12, v13, v14, v15, v16, v17, v18, v19, v20) = fields
      field1.unbind(v1) ++ field2.unbind(v2) ++ field3.unbind(v3) ++ field4.unbind(v4) ++ field5.unbind(v5) ++ field6.unbind(v6) ++ field7.unbind(v7) ++ field8.unbind(v8) ++ field9.unbind(v9) ++ field10.unbind(v10) ++ field11.unbind(v11) ++ field12.unbind(v12) ++ field13.unbind(v13) ++ field14.unbind(v14) ++ field15.unbind(v15) ++ field16.unbind(v16) ++ field17.unbind(v17) ++ field18.unbind(v18) ++ field19.unbind(v19) ++ field20.unbind(v20)
    }.getOrElse(Map.empty)
  }

  def unbindAndValidate(value: R): (Map[String, String], Seq[FormError]) = {
    unapply(value).map { fields =>
      val (v1, v2, v3, v4, v5, v6, v7, v8, v9, v10, v11, v12, v13, v14, v15, v16, v17, v18, v19, v20) = fields
      val a1 = field1.unbindAndValidate(v1)
      val a2 = field2.unbindAndValidate(v2)
      val a3 = field3.unbindAndValidate(v3)
      val a4 = field4.unbindAndValidate(v4)
      val a5 = field5.unbindAndValidate(v5)
      val a6 = field6.unbindAndValidate(v6)
      val a7 = field7.unbindAndValidate(v7)
      val a8 = field8.unbindAndValidate(v8)
      val a9 = field9.unbindAndValidate(v9)
      val a10 = field10.unbindAndValidate(v10)
      val a11 = field11.unbindAndValidate(v11)
      val a12 = field12.unbindAndValidate(v12)
      val a13 = field13.unbindAndValidate(v13)
      val a14 = field14.unbindAndValidate(v14)
      val a15 = field15.unbindAndValidate(v15)
      val a16 = field16.unbindAndValidate(v16)
      val a17 = field17.unbindAndValidate(v17)
      val a18 = field18.unbindAndValidate(v18)
      val a19 = field19.unbindAndValidate(v19)
      val a20 = field20.unbindAndValidate(v20)

      (a1._1 ++ a2._1 ++ a3._1 ++ a4._1 ++ a5._1 ++ a6._1 ++ a7._1 ++ a8._1 ++ a9._1 ++ a10._1 ++ a11._1 ++ a12._1 ++ a13._1 ++ a14._1 ++ a15._1 ++ a16._1 ++ a17._1 ++ a18._1 ++ a19._1 ++ a20._1) ->
        (a1._2 ++ a2._2 ++ a3._2 ++ a4._2 ++ a5._2 ++ a6._2 ++ a7._2 ++ a8._2 ++ a9._2 ++ a10._2 ++ a11._2 ++ a12._2 ++ a13._2 ++ a14._2 ++ a15._2 ++ a16._2 ++ a17._2 ++ a18._2 ++ a19._2 ++ a20._2)
    }.getOrElse(Map.empty[String, String] -> Seq(FormError(key, "unbind.failed")))
  }

  def withPrefix(prefix: String): ObjectMapping20[R, A1, A2, A3, A4, A5, A6, A7, A8, A9, A10, A11, A12, A13, A14, A15, A16, A17, A18, A19, A20] = addPrefix(prefix).map(newKey =>
    new ObjectMapping20(apply, unapply, f1, f2, f3, f4, f5, f6, f7, f8, f9, f10, f11, f12, f13, f14, f15, f16, f17, f18, f19, f20, newKey, constraints)
  ).getOrElse(this)

  def verifying(addConstraints: Constraint[R]*): ObjectMapping20[R, A1, A2, A3, A4, A5, A6, A7, A8, A9, A10, A11, A12, A13, A14, A15, A16, A17, A18, A19, A20] = {
    new ObjectMapping20(apply, unapply, f1, f2, f3, f4, f5, f6, f7, f8, f9, f10, f11, f12, f13, f14, f15, f16, f17, f18, f19, f20, key, constraints ++ addConstraints.toSeq)
  }

  val mappings = Seq(this) ++ field1.mappings ++ field2.mappings ++ field3.mappings ++ field4.mappings ++ field5.mappings ++ field6.mappings ++ field7.mappings ++ field8.mappings ++ field9.mappings ++ field10.mappings ++ field11.mappings ++ field12.mappings ++ field13.mappings ++ field14.mappings ++ field15.mappings ++ field16.mappings ++ field17.mappings ++ field18.mappings ++ field19.mappings ++ field20.mappings

}

class ObjectMapping21[R, A1, A2, A3, A4, A5, A6, A7, A8, A9, A10, A11, A12, A13, A14, A15, A16, A17, A18, A19, A20, A21](apply: Function21[A1, A2, A3, A4, A5, A6, A7, A8, A9, A10, A11, A12, A13, A14, A15, A16, A17, A18, A19, A20, A21, R], unapply: Function1[R, Option[(A1, A2, A3, A4, A5, A6, A7, A8, A9, A10, A11, A12, A13, A14, A15, A16, A17, A18, A19, A20, A21)]], f1: (String, Mapping[A1]), f2: (String, Mapping[A2]), f3: (String, Mapping[A3]), f4: (String, Mapping[A4]), f5: (String, Mapping[A5]), f6: (String, Mapping[A6]), f7: (String, Mapping[A7]), f8: (String, Mapping[A8]), f9: (String, Mapping[A9]), f10: (String, Mapping[A10]), f11: (String, Mapping[A11]), f12: (String, Mapping[A12]), f13: (String, Mapping[A13]), f14: (String, Mapping[A14]), f15: (String, Mapping[A15]), f16: (String, Mapping[A16]), f17: (String, Mapping[A17]), f18: (String, Mapping[A18]), f19: (String, Mapping[A19]), f20: (String, Mapping[A20]), f21: (String, Mapping[A21]), val key: String = "", val constraints: Seq[Constraint[R]] = Nil) extends Mapping[R] with ObjectMapping {

  val field1 = f1._2.withPrefix(f1._1).withPrefix(key)

  val field2 = f2._2.withPrefix(f2._1).withPrefix(key)

  val field3 = f3._2.withPrefix(f3._1).withPrefix(key)

  val field4 = f4._2.withPrefix(f4._1).withPrefix(key)

  val field5 = f5._2.withPrefix(f5._1).withPrefix(key)

  val field6 = f6._2.withPrefix(f6._1).withPrefix(key)

  val field7 = f7._2.withPrefix(f7._1).withPrefix(key)

  val field8 = f8._2.withPrefix(f8._1).withPrefix(key)

  val field9 = f9._2.withPrefix(f9._1).withPrefix(key)

  val field10 = f10._2.withPrefix(f10._1).withPrefix(key)

  val field11 = f11._2.withPrefix(f11._1).withPrefix(key)

  val field12 = f12._2.withPrefix(f12._1).withPrefix(key)

  val field13 = f13._2.withPrefix(f13._1).withPrefix(key)

  val field14 = f14._2.withPrefix(f14._1).withPrefix(key)

  val field15 = f15._2.withPrefix(f15._1).withPrefix(key)

  val field16 = f16._2.withPrefix(f16._1).withPrefix(key)

  val field17 = f17._2.withPrefix(f17._1).withPrefix(key)

  val field18 = f18._2.withPrefix(f18._1).withPrefix(key)

  val field19 = f19._2.withPrefix(f19._1).withPrefix(key)

  val field20 = f20._2.withPrefix(f20._1).withPrefix(key)

  val field21 = f21._2.withPrefix(f21._1).withPrefix(key)

  def bind(data: Map[String, String]): Either[Seq[FormError], R] = {
    merge(field1.bind(data), field2.bind(data), field3.bind(data), field4.bind(data), field5.bind(data), field6.bind(data), field7.bind(data), field8.bind(data), field9.bind(data), field10.bind(data), field11.bind(data), field12.bind(data), field13.bind(data), field14.bind(data), field15.bind(data), field16.bind(data), field17.bind(data), field18.bind(data), field19.bind(data), field20.bind(data), field21.bind(data)) match {
      case Left(errors) => Left(errors)
      case Right(values) => {
        applyConstraints(apply(
          values(0).asInstanceOf[A1],
          values(1).asInstanceOf[A2],
          values(2).asInstanceOf[A3],
          values(3).asInstanceOf[A4],
          values(4).asInstanceOf[A5],
          values(5).asInstanceOf[A6],
          values(6).asInstanceOf[A7],
          values(7).asInstanceOf[A8],
          values(8).asInstanceOf[A9],
          values(9).asInstanceOf[A10],
          values(10).asInstanceOf[A11],
          values(11).asInstanceOf[A12],
          values(12).asInstanceOf[A13],
          values(13).asInstanceOf[A14],
          values(14).asInstanceOf[A15],
          values(15).asInstanceOf[A16],
          values(16).asInstanceOf[A17],
          values(17).asInstanceOf[A18],
          values(18).asInstanceOf[A19],
          values(19).asInstanceOf[A20],
          values(20).asInstanceOf[A21]
        ))
      }
    }
  }

  def unbind(value: R): Map[String, String] = {
    unapply(value).map { fields =>
      val (v1, v2, v3, v4, v5, v6, v7, v8, v9, v10, v11, v12, v13, v14, v15, v16, v17, v18, v19, v20, v21) = fields
      field1.unbind(v1) ++ field2.unbind(v2) ++ field3.unbind(v3) ++ field4.unbind(v4) ++ field5.unbind(v5) ++ field6.unbind(v6) ++ field7.unbind(v7) ++ field8.unbind(v8) ++ field9.unbind(v9) ++ field10.unbind(v10) ++ field11.unbind(v11) ++ field12.unbind(v12) ++ field13.unbind(v13) ++ field14.unbind(v14) ++ field15.unbind(v15) ++ field16.unbind(v16) ++ field17.unbind(v17) ++ field18.unbind(v18) ++ field19.unbind(v19) ++ field20.unbind(v20) ++ field21.unbind(v21)
    }.getOrElse(Map.empty)
  }

  def unbindAndValidate(value: R): (Map[String, String], Seq[FormError]) = {
    unapply(value).map { fields =>
      val (v1, v2, v3, v4, v5, v6, v7, v8, v9, v10, v11, v12, v13, v14, v15, v16, v17, v18, v19, v20, v21) = fields
      val a1 = field1.unbindAndValidate(v1)
      val a2 = field2.unbindAndValidate(v2)
      val a3 = field3.unbindAndValidate(v3)
      val a4 = field4.unbindAndValidate(v4)
      val a5 = field5.unbindAndValidate(v5)
      val a6 = field6.unbindAndValidate(v6)
      val a7 = field7.unbindAndValidate(v7)
      val a8 = field8.unbindAndValidate(v8)
      val a9 = field9.unbindAndValidate(v9)
      val a10 = field10.unbindAndValidate(v10)
      val a11 = field11.unbindAndValidate(v11)
      val a12 = field12.unbindAndValidate(v12)
      val a13 = field13.unbindAndValidate(v13)
      val a14 = field14.unbindAndValidate(v14)
      val a15 = field15.unbindAndValidate(v15)
      val a16 = field16.unbindAndValidate(v16)
      val a17 = field17.unbindAndValidate(v17)
      val a18 = field18.unbindAndValidate(v18)
      val a19 = field19.unbindAndValidate(v19)
      val a20 = field20.unbindAndValidate(v20)
      val a21 = field21.unbindAndValidate(v21)

      (a1._1 ++ a2._1 ++ a3._1 ++ a4._1 ++ a5._1 ++ a6._1 ++ a7._1 ++ a8._1 ++ a9._1 ++ a10._1 ++ a11._1 ++ a12._1 ++ a13._1 ++ a14._1 ++ a15._1 ++ a16._1 ++ a17._1 ++ a18._1 ++ a19._1 ++ a20._1 ++ a21._1) ->
        (a1._2 ++ a2._2 ++ a3._2 ++ a4._2 ++ a5._2 ++ a6._2 ++ a7._2 ++ a8._2 ++ a9._2 ++ a10._2 ++ a11._2 ++ a12._2 ++ a13._2 ++ a14._2 ++ a15._2 ++ a16._2 ++ a17._2 ++ a18._2 ++ a19._2 ++ a20._2 ++ a21._2)
    }.getOrElse(Map.empty[String, String] -> Seq(FormError(key, "unbind.failed")))
  }

  def withPrefix(prefix: String): ObjectMapping21[R, A1, A2, A3, A4, A5, A6, A7, A8, A9, A10, A11, A12, A13, A14, A15, A16, A17, A18, A19, A20, A21] = addPrefix(prefix).map(newKey =>
    new ObjectMapping21(apply, unapply, f1, f2, f3, f4, f5, f6, f7, f8, f9, f10, f11, f12, f13, f14, f15, f16, f17, f18, f19, f20, f21, newKey, constraints)
  ).getOrElse(this)

  def verifying(addConstraints: Constraint[R]*): ObjectMapping21[R, A1, A2, A3, A4, A5, A6, A7, A8, A9, A10, A11, A12, A13, A14, A15, A16, A17, A18, A19, A20, A21] = {
    new ObjectMapping21(apply, unapply, f1, f2, f3, f4, f5, f6, f7, f8, f9, f10, f11, f12, f13, f14, f15, f16, f17, f18, f19, f20, f21, key, constraints ++ addConstraints.toSeq)
  }

  val mappings = Seq(this) ++ field1.mappings ++ field2.mappings ++ field3.mappings ++ field4.mappings ++ field5.mappings ++ field6.mappings ++ field7.mappings ++ field8.mappings ++ field9.mappings ++ field10.mappings ++ field11.mappings ++ field12.mappings ++ field13.mappings ++ field14.mappings ++ field15.mappings ++ field16.mappings ++ field17.mappings ++ field18.mappings ++ field19.mappings ++ field20.mappings ++ field21.mappings

}

class ObjectMapping22[R, A1, A2, A3, A4, A5, A6, A7, A8, A9, A10, A11, A12, A13, A14, A15, A16, A17, A18, A19, A20, A21, A22](apply: Function22[A1, A2, A3, A4, A5, A6, A7, A8, A9, A10, A11, A12, A13, A14, A15, A16, A17, A18, A19, A20, A21, A22, R], unapply: Function1[R, Option[(A1, A2, A3, A4, A5, A6, A7, A8, A9, A10, A11, A12, A13, A14, A15, A16, A17, A18, A19, A20, A21, A22)]], f1: (String, Mapping[A1]), f2: (String, Mapping[A2]), f3: (String, Mapping[A3]), f4: (String, Mapping[A4]), f5: (String, Mapping[A5]), f6: (String, Mapping[A6]), f7: (String, Mapping[A7]), f8: (String, Mapping[A8]), f9: (String, Mapping[A9]), f10: (String, Mapping[A10]), f11: (String, Mapping[A11]), f12: (String, Mapping[A12]), f13: (String, Mapping[A13]), f14: (String, Mapping[A14]), f15: (String, Mapping[A15]), f16: (String, Mapping[A16]), f17: (String, Mapping[A17]), f18: (String, Mapping[A18]), f19: (String, Mapping[A19]), f20: (String, Mapping[A20]), f21: (String, Mapping[A21]), f22: (String, Mapping[A22]), val key: String = "", val constraints: Seq[Constraint[R]] = Nil) extends Mapping[R] with ObjectMapping {

  val field1 = f1._2.withPrefix(f1._1).withPrefix(key)

  val field2 = f2._2.withPrefix(f2._1).withPrefix(key)

  val field3 = f3._2.withPrefix(f3._1).withPrefix(key)

  val field4 = f4._2.withPrefix(f4._1).withPrefix(key)

  val field5 = f5._2.withPrefix(f5._1).withPrefix(key)

  val field6 = f6._2.withPrefix(f6._1).withPrefix(key)

  val field7 = f7._2.withPrefix(f7._1).withPrefix(key)

  val field8 = f8._2.withPrefix(f8._1).withPrefix(key)

  val field9 = f9._2.withPrefix(f9._1).withPrefix(key)

  val field10 = f10._2.withPrefix(f10._1).withPrefix(key)

  val field11 = f11._2.withPrefix(f11._1).withPrefix(key)

  val field12 = f12._2.withPrefix(f12._1).withPrefix(key)

  val field13 = f13._2.withPrefix(f13._1).withPrefix(key)

  val field14 = f14._2.withPrefix(f14._1).withPrefix(key)

  val field15 = f15._2.withPrefix(f15._1).withPrefix(key)

  val field16 = f16._2.withPrefix(f16._1).withPrefix(key)

  val field17 = f17._2.withPrefix(f17._1).withPrefix(key)

  val field18 = f18._2.withPrefix(f18._1).withPrefix(key)

  val field19 = f19._2.withPrefix(f19._1).withPrefix(key)

  val field20 = f20._2.withPrefix(f20._1).withPrefix(key)

  val field21 = f21._2.withPrefix(f21._1).withPrefix(key)

  val field22 = f22._2.withPrefix(f22._1).withPrefix(key)

  def bind(data: Map[String, String]): Either[Seq[FormError], R] = {
    merge(field1.bind(data), field2.bind(data), field3.bind(data), field4.bind(data), field5.bind(data), field6.bind(data), field7.bind(data), field8.bind(data), field9.bind(data), field10.bind(data), field11.bind(data), field12.bind(data), field13.bind(data), field14.bind(data), field15.bind(data), field16.bind(data), field17.bind(data), field18.bind(data), field19.bind(data), field20.bind(data), field21.bind(data), field22.bind(data)) match {
      case Left(errors) => Left(errors)
      case Right(values) => {
        applyConstraints(apply(
          values(0).asInstanceOf[A1],
          values(1).asInstanceOf[A2],
          values(2).asInstanceOf[A3],
          values(3).asInstanceOf[A4],
          values(4).asInstanceOf[A5],
          values(5).asInstanceOf[A6],
          values(6).asInstanceOf[A7],
          values(7).asInstanceOf[A8],
          values(8).asInstanceOf[A9],
          values(9).asInstanceOf[A10],
          values(10).asInstanceOf[A11],
          values(11).asInstanceOf[A12],
          values(12).asInstanceOf[A13],
          values(13).asInstanceOf[A14],
          values(14).asInstanceOf[A15],
          values(15).asInstanceOf[A16],
          values(16).asInstanceOf[A17],
          values(17).asInstanceOf[A18],
          values(18).asInstanceOf[A19],
          values(19).asInstanceOf[A20],
          values(20).asInstanceOf[A21],
          values(21).asInstanceOf[A22]
        ))
      }
    }
  }

  def unbind(value: R): Map[String, String] = {
    unapply(value).map { fields =>
      val (v1, v2, v3, v4, v5, v6, v7, v8, v9, v10, v11, v12, v13, v14, v15, v16, v17, v18, v19, v20, v21, v22) = fields
      field1.unbind(v1) ++ field2.unbind(v2) ++ field3.unbind(v3) ++ field4.unbind(v4) ++ field5.unbind(v5) ++ field6.unbind(v6) ++ field7.unbind(v7) ++ field8.unbind(v8) ++ field9.unbind(v9) ++ field10.unbind(v10) ++ field11.unbind(v11) ++ field12.unbind(v12) ++ field13.unbind(v13) ++ field14.unbind(v14) ++ field15.unbind(v15) ++ field16.unbind(v16) ++ field17.unbind(v17) ++ field18.unbind(v18) ++ field19.unbind(v19) ++ field20.unbind(v20) ++ field21.unbind(v21) ++ field22.unbind(v22)
    }.getOrElse(Map.empty)
  }

  def unbindAndValidate(value: R): (Map[String, String], Seq[FormError]) = {
    unapply(value).map { fields =>
      val (v1, v2, v3, v4, v5, v6, v7, v8, v9, v10, v11, v12, v13, v14, v15, v16, v17, v18, v19, v20, v21, v22) = fields
      val a1 = field1.unbindAndValidate(v1)
      val a2 = field2.unbindAndValidate(v2)
      val a3 = field3.unbindAndValidate(v3)
      val a4 = field4.unbindAndValidate(v4)
      val a5 = field5.unbindAndValidate(v5)
      val a6 = field6.unbindAndValidate(v6)
      val a7 = field7.unbindAndValidate(v7)
      val a8 = field8.unbindAndValidate(v8)
      val a9 = field9.unbindAndValidate(v9)
      val a10 = field10.unbindAndValidate(v10)
      val a11 = field11.unbindAndValidate(v11)
      val a12 = field12.unbindAndValidate(v12)
      val a13 = field13.unbindAndValidate(v13)
      val a14 = field14.unbindAndValidate(v14)
      val a15 = field15.unbindAndValidate(v15)
      val a16 = field16.unbindAndValidate(v16)
      val a17 = field17.unbindAndValidate(v17)
      val a18 = field18.unbindAndValidate(v18)
      val a19 = field19.unbindAndValidate(v19)
      val a20 = field20.unbindAndValidate(v20)
      val a21 = field21.unbindAndValidate(v21)
      val a22 = field22.unbindAndValidate(v22)

      (a1._1 ++ a2._1 ++ a3._1 ++ a4._1 ++ a5._1 ++ a6._1 ++ a7._1 ++ a8._1 ++ a9._1 ++ a10._1 ++ a11._1 ++ a12._1 ++ a13._1 ++ a14._1 ++ a15._1 ++ a16._1 ++ a17._1 ++ a18._1 ++ a19._1 ++ a20._1 ++ a21._1 ++ a22._1) ->
        (a1._2 ++ a2._2 ++ a3._2 ++ a4._2 ++ a5._2 ++ a6._2 ++ a7._2 ++ a8._2 ++ a9._2 ++ a10._2 ++ a11._2 ++ a12._2 ++ a13._2 ++ a14._2 ++ a15._2 ++ a16._2 ++ a17._2 ++ a18._2 ++ a19._2 ++ a20._2 ++ a21._2 ++ a22._2)
    }.getOrElse(Map.empty[String, String] -> Seq(FormError(key, "unbind.failed")))
  }

  def withPrefix(prefix: String): ObjectMapping22[R, A1, A2, A3, A4, A5, A6, A7, A8, A9, A10, A11, A12, A13, A14, A15, A16, A17, A18, A19, A20, A21, A22] = addPrefix(prefix).map(newKey =>
    new ObjectMapping22(apply, unapply, f1, f2, f3, f4, f5, f6, f7, f8, f9, f10, f11, f12, f13, f14, f15, f16, f17, f18, f19, f20, f21, f22, newKey, constraints)
  ).getOrElse(this)

  def verifying(addConstraints: Constraint[R]*): ObjectMapping22[R, A1, A2, A3, A4, A5, A6, A7, A8, A9, A10, A11, A12, A13, A14, A15, A16, A17, A18, A19, A20, A21, A22] = {
    new ObjectMapping22(apply, unapply, f1, f2, f3, f4, f5, f6, f7, f8, f9, f10, f11, f12, f13, f14, f15, f16, f17, f18, f19, f20, f21, f22, key, constraints ++ addConstraints.toSeq)
  }

  val mappings = Seq(this) ++ field1.mappings ++ field2.mappings ++ field3.mappings ++ field4.mappings ++ field5.mappings ++ field6.mappings ++ field7.mappings ++ field8.mappings ++ field9.mappings ++ field10.mappings ++ field11.mappings ++ field12.mappings ++ field13.mappings ++ field14.mappings ++ field15.mappings ++ field16.mappings ++ field17.mappings ++ field18.mappings ++ field19.mappings ++ field20.mappings ++ field21.mappings ++ field22.mappings

}<|MERGE_RESOLUTION|>--- conflicted
+++ resolved
@@ -1,9 +1,5 @@
 /*
-<<<<<<< HEAD
- * Copyright (C) 2009-2020 Lightbend Inc. <https://www.lightbend.com>
-=======
  * Copyright (C) Lightbend Inc. <https://www.lightbend.com>
->>>>>>> e183b053
  */
 
 package play.api.data
@@ -76,11 +72,7 @@
 val scriptSource = scala.io.Source.fromFile(args(0)).getLines.mkString("\n")
 
 println(s"""/*
-<<<<<<< HEAD
- * Copyright (C) 2009-2020 Lightbend Inc. <https://www.lightbend.com>
-=======
  * Copyright (C) Lightbend Inc. <https://www.lightbend.com>
->>>>>>> e183b053
  */
 package play.api.data
 
